import pytest
import os
import h5py
from numpy.testing import assert_allclose
import numpy as np
from ml_tools.model.state import State
from ml_tools.utils.h5_utils import get_groups_with_prefix
from ml_tools.model.feature_perturbator import RelativeNormalPerturbator

def test_state():

    data_file    = os.path.dirname(__file__)+"/test_data.h5"
    state_groups = get_groups_with_prefix(data_file, "set_", 1)
    features     = ["average_enrichment", "boron_concentration", "measured_fixed_detector"]
    states       = State.read_states_from_hdf5(data_file, features, state_groups)

    assert len(states) == 1

    state = states[0]

    assert len(state["average_enrichment"])      == 9
    assert len(state["boron_concentration"])     == 1
    assert len(state["measured_fixed_detector"]) == 7

    actual_average_enrichment      = np.nan_to_num(state["average_enrichment"], nan=0.)
    actual_boron_concentration     = state["boron_concentration"]
    actual_measured_fixed_detector = state["measured_fixed_detector"]

    expected_average_enrichment      = [0., 0., 0., 0., 4.37, 4.59, 3.87, 3.95, 4.64]
    expected_boron_concentration     = [1439.72086910379]
    expected_measured_fixed_detector = [0.729616659550453, 1.08741813179624, 1.15960534546973, 1.16407884412748, 1.13889237591912, 1.05279742857571, 0.617740889411089]

<<<<<<< HEAD
    assert all(isclose(actual, expected) for actual, expected in zip(actual_average_enrichment,      expected_average_enrichment))
    assert all(isclose(actual, expected) for actual, expected in zip(actual_boron_concentration,     expected_boron_concentration))
    assert all(isclose(actual, expected) for actual, expected in zip(actual_measured_fixed_detector, expected_measured_fixed_detector))

    perturbators = {"measured_fixed_detector": RelativeNormalPerturbator(0.5),
                    "boron_concentration":     RelativeNormalPerturbator(0.2)}

    perturbed_states = State.perturb_states(perturbators, states)

    perturbed_boron_concentration     = perturbed_states[0].feature("boron_concentration")
    perturbed_measured_fixed_detector = perturbed_states[0].feature("measured_fixed_detector")

    assert not(all(isclose(actual, expected) for actual, expected in zip(actual_boron_concentration,     perturbed_boron_concentration)))
    assert not(all(isclose(actual, expected) for actual, expected in zip(actual_measured_fixed_detector, perturbed_measured_fixed_detector)))
=======
    assert_allclose(actual_average_enrichment,      expected_average_enrichment)
    assert_allclose(actual_boron_concentration,     expected_boron_concentration)
    assert_allclose(actual_measured_fixed_detector, expected_measured_fixed_detector)
>>>>>>> cfc5ca29
<|MERGE_RESOLUTION|>--- conflicted
+++ resolved
@@ -30,23 +30,17 @@
     expected_boron_concentration     = [1439.72086910379]
     expected_measured_fixed_detector = [0.729616659550453, 1.08741813179624, 1.15960534546973, 1.16407884412748, 1.13889237591912, 1.05279742857571, 0.617740889411089]
 
-<<<<<<< HEAD
-    assert all(isclose(actual, expected) for actual, expected in zip(actual_average_enrichment,      expected_average_enrichment))
-    assert all(isclose(actual, expected) for actual, expected in zip(actual_boron_concentration,     expected_boron_concentration))
-    assert all(isclose(actual, expected) for actual, expected in zip(actual_measured_fixed_detector, expected_measured_fixed_detector))
+    assert_allclose(actual_average_enrichment,      expected_average_enrichment)
+    assert_allclose(actual_boron_concentration,     expected_boron_concentration)
+    assert_allclose(actual_measured_fixed_detector, expected_measured_fixed_detector)
 
     perturbators = {"measured_fixed_detector": RelativeNormalPerturbator(0.5),
                     "boron_concentration":     RelativeNormalPerturbator(0.2)}
 
     perturbed_states = State.perturb_states(perturbators, states)
 
-    perturbed_boron_concentration     = perturbed_states[0].feature("boron_concentration")
-    perturbed_measured_fixed_detector = perturbed_states[0].feature("measured_fixed_detector")
+    perturbed_boron_concentration     = perturbed_states[0]["boron_concentration"]
+    perturbed_measured_fixed_detector = perturbed_states[0]["measured_fixed_detector"]
 
-    assert not(all(isclose(actual, expected) for actual, expected in zip(actual_boron_concentration,     perturbed_boron_concentration)))
-    assert not(all(isclose(actual, expected) for actual, expected in zip(actual_measured_fixed_detector, perturbed_measured_fixed_detector)))
-=======
-    assert_allclose(actual_average_enrichment,      expected_average_enrichment)
-    assert_allclose(actual_boron_concentration,     expected_boron_concentration)
-    assert_allclose(actual_measured_fixed_detector, expected_measured_fixed_detector)
->>>>>>> cfc5ca29
+    assert not(np.allclose(actual_boron_concentration, perturbed_boron_concentration))
+    assert not(np.allclose(actual_measured_fixed_detector, perturbed_measured_fixed_detector))
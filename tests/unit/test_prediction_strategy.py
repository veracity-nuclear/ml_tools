--- conflicted
+++ resolved
@@ -43,6 +43,7 @@
     cips_calculator = NNStrategy(input_features, output_feature)
 
     actual_values   = cips_calculator.preprocess_inputs([[state]])[0][0].tolist()
+    actual_values   = cips_calculator.preprocess_inputs([[state]])[0][0].tolist()
     expected_values = [0.0, 0.0, 0.0, 0.0, 0.8229136277763227, 0.6038608249885462, 0.9359057444294857, 0.0,                0.0,
                        1.0, 1.0, 1.0, 1.0, 0.0,                0.0,                0.0,                0.0,                0.0,
                        0.0, 0.0, 0.0, 0.0, 0.6666666666666666, 0.6666666666666666, 0.0,                0.6666666666666666, 1.0]
@@ -57,16 +58,13 @@
     cips_calculator.convergence_criteria = 1E-14
     cips_calculator.train([[state]]*5)
 
-<<<<<<< HEAD
     assert_allclose(state["cips_index"], cips_calculator.predict([[state]])[0], atol=1E-5)
-=======
-    assert(isclose(state.feature("cips_index"), cips_calculator.predict([[state]])[0], abs_tol=1E-5))
->>>>>>> d82c2e69
 
     cips_calculator.save_model('test_nn_model.h5')
 
     new_cips_calculator = NNStrategy.read_from_hdf5('test_nn_model.h5')
 
+    assert all(old_layer == new_layer for old_layer, new_layer in zip(cips_calculator.layers, new_cips_calculator.layers))
     assert all(old_layer == new_layer for old_layer, new_layer in zip(cips_calculator.layers, new_cips_calculator.layers))
     assert cips_calculator.input_features.keys() == new_cips_calculator.input_features.keys()
     assert all(new_cips_calculator.input_features[feature] == cips_calculator.input_features[feature] for feature in cips_calculator.input_features.keys())
@@ -76,11 +74,7 @@
     assert_allclose(new_cips_calculator.learning_decay_rate,   cips_calculator.learning_decay_rate)
     assert_allclose(new_cips_calculator.convergence_criteria,  cips_calculator.convergence_criteria)
 
-<<<<<<< HEAD
     assert_allclose(state["cips_index"], new_cips_calculator.predict([[state]])[0], atol=1E-5)
-=======
-    assert isclose(state.feature("cips_index"), new_cips_calculator.predict([[state]])[0], abs_tol=1E-5)
->>>>>>> d82c2e69
 
     os.remove('test_nn_model.h5')
 
@@ -89,12 +83,9 @@
 
     cips_calculator = GBMStrategy(input_features, output_feature)
     cips_calculator.train([[state]]*5, [[state]]*5)
+    cips_calculator.train([[state]]*5, [[state]]*5)
 
-<<<<<<< HEAD
     assert_allclose(state["cips_index"], cips_calculator.predict([[state]])[0], atol=1E-5)
-=======
-    assert(isclose(state.feature("cips_index"), cips_calculator.predict([[state]])[0], abs_tol=1E-5))
->>>>>>> d82c2e69
 
     cips_calculator.save_model('test_gbm_model.h5')
 
@@ -116,11 +107,7 @@
     assert_allclose(new_cips_calculator.reg_alpha,        cips_calculator.reg_alpha)
     assert_allclose(new_cips_calculator.reg_lambda,       cips_calculator.reg_lambda)
 
-<<<<<<< HEAD
     assert_allclose(state["cips_index"], new_cips_calculator.predict([[state]])[0], atol=1E-5)
-=======
-    assert isclose(state.feature("cips_index"), new_cips_calculator.predict([[state]])[0], abs_tol=1E-5)
->>>>>>> d82c2e69
 
     os.remove('test_gbm_model.h5')
     os.remove('test_gbm_model.lgbm')
@@ -130,9 +117,6 @@
 
     cips_calculator = PODStrategy("measured_rh_detector", "fine_detector", np.asarray(fine_to_coarse_map))
     cips_calculator.train([[state]]*100)
+    cips_calculator.train([[state]]*100)
 
-<<<<<<< HEAD
-    assert np.allclose(state["fine_detector"], cips_calculator.predict([[state]])[0])
-=======
-    assert np.allclose(state.feature("fine_detector"), cips_calculator.predict([[state]])[0])
->>>>>>> d82c2e69
+    assert np.allclose(state["fine_detector"], cips_calculator.predict([[state]])[0])
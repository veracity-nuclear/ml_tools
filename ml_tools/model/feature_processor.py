--- conflicted
+++ resolved
@@ -91,11 +91,7 @@
 
 
     def __init__(self, min_value: float, max_value: float):
-<<<<<<< HEAD
-        assert(min_value < max_value), f"min value = {min_value}, max value = {max_value}"
-=======
         assert min_value < max_value, f"min value = {min_value}, max value = {max_value}"
->>>>>>> 47f2c0fa
         self._min = min_value
         self._max = max_value
 

from typing import List, Optional
from math import isclose
import numpy as np
from sklearn.decomposition import PCA
from sklearn.cluster import KMeans

<<<<<<< HEAD
from ml_tools.model.state import StateSeries
=======
from ml_tools.model.state import State, StateSeries
>>>>>>> d82c2e69
from ml_tools.model.feature_processor import NoProcessing
from ml_tools.model.prediction_strategy import PredictionStrategy

class PODStrategy(PredictionStrategy):
    """ A concrete class for a categorized POD-based prediction strategy

    This prediction strategy is a POD-based strategy that may use K-means clustering to
    improve prediction accuracy by creating separate POD prediction models for the different
    clusters of inputs.  The K-means clustering may further be enhanced with PCA, which will
    project input feature vectors to a reduced dimensionality prior to clustering.  Simple
    POD may be achieved by simply not providing either k-means clustering / PCA specifications.

    This prediction strategy is only intended for use with static State-Points, meaning
    non-temporal series, or said another way, State Series with series lengths of one.

    Attributes
    ----------
    input_feature : str
        The feature to use as input for this model.  Note: This strategy only allows one input feature and
        this feature is expected to be a vector of floats
    fine_to_coarse_map : np.ndarray
        The mapping that specifies the weights of the predicted feature "fine-mesh" signals to the
        input feature "coarse-mesh".  This should be an M-by-N matrix where M is the number of input feature
        values and N is the number of predicted feature values.  Each row of this matrix should sum to 1.0.
    nclusters : int
        The number of K-means clusters to create separate POD models for
    max_svd_size : int
        The maximum allowed number of training samples to use for the SVD of a cluster POD model
    ndim : int
        The number of dimensions to use for the input feature PCA projection
    """

    @property
    def input_feature(self) -> str:
        return self._input_feature

    @property
    def fine_to_coarse_map(self) -> np.ndarray:
        return self._fine_to_coarse_map

    @property
    def ndims(self) -> Optional[int]:
        return self._ndims

    @property
    def nclusters(self) -> int:
        return self._nclusters

    @property
    def max_svd_size(self) -> Optional[int]:
        return self._max_svd_size

    @property
    def isTrained(self) -> bool:
        return all(mat is not None for mat in self._pod_mat)

    def __init__(self,
                 input_feature:      str,
                 predicted_feature:  str,
                 fine_to_coarse_map: np.ndarray,
                 nclusters:          int = 1,
                 max_svd_size:       Optional[int] = None,
                 ndims:              Optional[int] = None) -> None:

        super().__init__()
        self.input_features      = {input_feature: NoProcessing()}
        self.predicted_feature   = predicted_feature
        self._input_feature      = input_feature
        self._fine_to_coarse_map = fine_to_coarse_map
        self._ndims              = ndims
        self._nclusters          = nclusters
        self._max_svd_size       = max_svd_size

        self._pod_mat = None
        self._pca     = None
        self._kmeans  = None


    def train(self, train_data: List[StateSeries], test_data: Optional[List[StateSeries]] = None, num_procs: int = 1) -> None:

<<<<<<< HEAD
        assert test_data is None, "The POD Prediction Strategy does not use test data"
=======
    def train(self, train_data: List[StateSeries], test_data: List[StateSeries] = [], num_procs: int = 1) -> None:

        assert len(test_data) == 0  # This model does not use Test Data as part of training
>>>>>>> d82c2e69

        self._pod_mat  = [None]*self.nclusters
        input_feature  = self.input_feature
        output_feature = self.predicted_feature
        state          = train_data[0][0]

        assert self.fine_to_coarse_map.shape[0] == len(state[input_feature]), \
            f"Fine-to-coarse mapping entry length is {self.fine_to_coarse_map.shape[0]}, \
                length of {input_feature} is {len(state.feature(input_feature))}"
        assert all(len(row) == len(state[output_feature]) for row in self.fine_to_coarse_map)
        assert all(isclose(row.sum(), 1.) for row in self.fine_to_coarse_map)

        # Setup of the PCA project and K-means clustering of the input feature based on the training samples
        if self.nclusters > 1:
            self._kmeans = KMeans(n_clusters=self.nclusters)
            X            = self.preprocess_inputs(train_data)[:,0,:]

            if not self.ndims is None:
                self._pca = PCA(n_components=self.ndims)
                X         = self._pca.fit_transform(X)

            labels = self._kmeans.fit_predict(X)
            nlabel = np.bincount(labels)

        else:
            labels = np.zeros(len(train_data), dtype=int)
            nlabel = np.asarray([len(train_data)])

        C = self.fine_to_coarse_map
        nvec = self.fine_to_coarse_map.shape[0]

        # Create separate POD models for each cluster
        for k in range(self.nclusters):
            klabels = np.where(labels == k)[0]
            if self.max_svd_size is not None and nlabel[k] > self.max_svd_size:
                klabels = np.random.choice(klabels, size=self.max_svd_size, replace=False)

<<<<<<< HEAD
            A = np.zeros((len(state[output_feature]), len(klabels)))
            for i, label in enumerate(klabels):
                A[:,i] = train_data[label][0][output_feature]
=======
            A = np.zeros((len(state.feature(output_feature)), len(klabels)))
            for i, id in enumerate(klabels):
                A[:,i] = train_data[id][0].feature(output_feature)
>>>>>>> d82c2e69

            u, S, v = np.linalg.svd(A)

            theta = np.matmul(C, u[:,:nvec])
            self._pod_mat[k] = np.matmul(u[:,:nvec],np.linalg.inv(theta))


    def _predict_one(self, state_series: StateSeries) -> float:
        return self._predict_all([state_series])[0]


    def _predict_all(self, state_series: List[StateSeries]) -> List[float]:

<<<<<<< HEAD
        assert self.isTrained
        assert not self.hasBiasingModel
        assert all(len(series) == 1 for series in state_series), \
            "All State Series must be static statepoints (i.e. len(series) == 1)"

        if self.nclusters > 1:
            X      = self.preprocess_inputs(state_series)[:,0,:] if self.ndims is None else \
                     self._pca.transform(self.preprocess_inputs(state_series)[:,0,:])
=======
        assert(self.isTrained)
        assert(not self.hasBiasingModel)
        assert all(len(series) == 1 for series in state_series) # All State Series must be static statepoints (i.e. len(series) == 1)

        if self.nclusters > 1:
            X      = self.preprocess_inputs(state_series)[:,0,:] if self.ndims is None else self._pca.transform(self.preprocess_inputs(state_series)[:,0,:])
>>>>>>> d82c2e69
            labels = self._kmeans.predict(X)
        else:
            labels = [0]*len(state_series)

<<<<<<< HEAD
        return [np.matmul(self._pod_mat[labels[i]], state_series[i][0][self.input_feature]) for i in range(len(state_series))]
=======
        return [np.matmul(self._pod_mat[labels[i]], state_series[i][0].feature(self.input_feature)) for i in range(len(state_series))]
>>>>>>> d82c2e69


    def save_model(self, file_name: str) -> None:
        """ A method for saving a trained model

        Parameters
        ----------
        file_name : str
            The name of the file to export the model to
        """
        raise NotImplementedError

    def load_model(self, file_name: str) -> None:
        """ A method for loading a trained model

        Parameters
        ----------
        file_name : str
            The name of the file to load the model from
        """
        raise NotImplementedError<|MERGE_RESOLUTION|>--- conflicted
+++ resolved
@@ -4,11 +4,7 @@
 from sklearn.decomposition import PCA
 from sklearn.cluster import KMeans
 
-<<<<<<< HEAD
 from ml_tools.model.state import StateSeries
-=======
-from ml_tools.model.state import State, StateSeries
->>>>>>> d82c2e69
 from ml_tools.model.feature_processor import NoProcessing
 from ml_tools.model.prediction_strategy import PredictionStrategy
 
@@ -20,6 +16,9 @@
     clusters of inputs.  The K-means clustering may further be enhanced with PCA, which will
     project input feature vectors to a reduced dimensionality prior to clustering.  Simple
     POD may be achieved by simply not providing either k-means clustering / PCA specifications.
+
+    This prediction strategy is only intended for use with static State-Points, meaning
+    non-temporal series, or said another way, State Series with series lengths of one.
 
     This prediction strategy is only intended for use with static State-Points, meaning
     non-temporal series, or said another way, State Series with series lengths of one.
@@ -89,13 +88,7 @@
 
     def train(self, train_data: List[StateSeries], test_data: Optional[List[StateSeries]] = None, num_procs: int = 1) -> None:
 
-<<<<<<< HEAD
         assert test_data is None, "The POD Prediction Strategy does not use test data"
-=======
-    def train(self, train_data: List[StateSeries], test_data: List[StateSeries] = [], num_procs: int = 1) -> None:
-
-        assert len(test_data) == 0  # This model does not use Test Data as part of training
->>>>>>> d82c2e69
 
         self._pod_mat  = [None]*self.nclusters
         input_feature  = self.input_feature
@@ -133,15 +126,9 @@
             if self.max_svd_size is not None and nlabel[k] > self.max_svd_size:
                 klabels = np.random.choice(klabels, size=self.max_svd_size, replace=False)
 
-<<<<<<< HEAD
             A = np.zeros((len(state[output_feature]), len(klabels)))
             for i, label in enumerate(klabels):
                 A[:,i] = train_data[label][0][output_feature]
-=======
-            A = np.zeros((len(state.feature(output_feature)), len(klabels)))
-            for i, id in enumerate(klabels):
-                A[:,i] = train_data[id][0].feature(output_feature)
->>>>>>> d82c2e69
 
             u, S, v = np.linalg.svd(A)
 
@@ -155,7 +142,6 @@
 
     def _predict_all(self, state_series: List[StateSeries]) -> List[float]:
 
-<<<<<<< HEAD
         assert self.isTrained
         assert not self.hasBiasingModel
         assert all(len(series) == 1 for series in state_series), \
@@ -164,23 +150,11 @@
         if self.nclusters > 1:
             X      = self.preprocess_inputs(state_series)[:,0,:] if self.ndims is None else \
                      self._pca.transform(self.preprocess_inputs(state_series)[:,0,:])
-=======
-        assert(self.isTrained)
-        assert(not self.hasBiasingModel)
-        assert all(len(series) == 1 for series in state_series) # All State Series must be static statepoints (i.e. len(series) == 1)
-
-        if self.nclusters > 1:
-            X      = self.preprocess_inputs(state_series)[:,0,:] if self.ndims is None else self._pca.transform(self.preprocess_inputs(state_series)[:,0,:])
->>>>>>> d82c2e69
             labels = self._kmeans.predict(X)
         else:
             labels = [0]*len(state_series)
 
-<<<<<<< HEAD
         return [np.matmul(self._pod_mat[labels[i]], state_series[i][0][self.input_feature]) for i in range(len(state_series))]
-=======
-        return [np.matmul(self._pod_mat[labels[i]], state_series[i][0].feature(self.input_feature)) for i in range(len(state_series))]
->>>>>>> d82c2e69
 
 
     def save_model(self, file_name: str) -> None:

from typing import List, Optional
from math import isclose
import numpy as np
from sklearn.decomposition import PCA
from sklearn.cluster import KMeans

from ml_tools.model.state import StateSeries
from ml_tools.model.feature_processor import NoProcessing
from ml_tools.model.prediction_strategy import PredictionStrategy

class PODStrategy(PredictionStrategy):
    """ A concrete class for a categorized POD-based prediction strategy

    This prediction strategy is a POD-based strategy that may use K-means clustering to
    improve prediction accuracy by creating separate POD prediction models for the different
    clusters of inputs.  The K-means clustering may further be enhanced with PCA, which will
    project input feature vectors to a reduced dimensionality prior to clustering.  Simple
    POD may be achieved by simply not providing either k-means clustering / PCA specifications.

    This prediction strategy is only intended for use with static State-Points, meaning
    non-temporal series, or said another way, State Series with series lengths of one.

    Parameters
    ----------
    input_feature : str
        The feature to use as input for this model.  Note: This strategy only allows one input feature and
        this feature is expected to be a vector of floats
    predicted_feature : str
        The string specifying the feature to be predicted
    fine_to_coarse_map : np.ndarray
        The mapping that specifies the weights of the predicted feature "fine-mesh" signals to the
        input feature "coarse-mesh".  This should be an M-by-N matrix where M is the number of input feature
        values and N is the number of predicted feature values.  Each row of this matrix should sum to 1.0.
    nclusters : int
        The number of K-means clusters to create separate POD models for
    max_svd_size : int
        The maximum allowed number of training samples to use for the SVD of a cluster POD model
    ndim : int
        The number of dimensions to use for the input feature PCA projection

    Attributes
    ----------
    input_feature : str
        The feature to use as input for this model.  Note: This strategy only allows one input feature and
        this feature is expected to be a vector of floats
    fine_to_coarse_map : np.ndarray
        The mapping that specifies the weights of the predicted feature "fine-mesh" signals to the
        input feature "coarse-mesh".  This should be an M-by-N matrix where M is the number of input feature
        values and N is the number of predicted feature values.  Each row of this matrix should sum to 1.0.
    nclusters : int
        The number of K-means clusters to create separate POD models for
    max_svd_size : int
        The maximum allowed number of training samples to use for the SVD of a cluster POD model
    ndim : int
        The number of dimensions to use for the input feature PCA projection
    """

    @property
    def input_feature(self) -> str:
        return self._input_feature

    @property
    def fine_to_coarse_map(self) -> np.ndarray:
        return self._fine_to_coarse_map

    @property
    def ndims(self) -> Optional[int]:
        return self._ndims

    @property
    def nclusters(self) -> int:
        return self._nclusters

    @property
    def max_svd_size(self) -> Optional[int]:
        return self._max_svd_size

    @property
    def isTrained(self) -> bool:
        return all(mat is not None for mat in self._pod_mat)

    def __init__(self,
                 input_feature:      str,
                 predicted_feature:  str,
                 fine_to_coarse_map: np.ndarray,
                 nclusters:          int = 1,
                 max_svd_size:       Optional[int] = None,
                 ndims:              Optional[int] = None) -> None:

        super().__init__()
        self.input_features      = {input_feature: NoProcessing()}
        self.predicted_feature   = predicted_feature
        self._input_feature      = input_feature
        self._fine_to_coarse_map = fine_to_coarse_map
        self._ndims              = ndims
        self._nclusters          = nclusters
        self._max_svd_size       = max_svd_size

        self._pod_mat = None
        self._pca     = None
        self._kmeans  = None


    def train(self, train_data: List[StateSeries], test_data: Optional[List[StateSeries]] = None, num_procs: int = 1) -> None:

<<<<<<< HEAD
        assert len(test_data) == 0, f"The POD Prediction Strategy does not use test data"
=======
        assert test_data is None, "The POD Prediction Strategy does not use test data"
>>>>>>> 47f2c0fa

        self._pod_mat  = [None]*self.nclusters
        input_feature  = self.input_feature
        output_feature = self.predicted_feature
        state          = train_data[0][0]

<<<<<<< HEAD
        assert self.fine_to_coarse_map.shape[0] == len(state.feature(input_feature)), f"Fine-to-coarse mapping entry length is {self.fine_to_coarse_map.shape[0]}, length of {input_feature} is {len(state.feature(input_feature))}"
        assert all(len(row) == len(state.feature(output_feature)) for row in self.fine_to_coarse_map)
=======
        assert self.fine_to_coarse_map.shape[0] == len(state[input_feature]), \
            f"Fine-to-coarse mapping entry length is {self.fine_to_coarse_map.shape[0]}, \
                length of {input_feature} is {len(state.feature(input_feature))}"
        assert all(len(row) == len(state[output_feature]) for row in self.fine_to_coarse_map)
>>>>>>> 47f2c0fa
        assert all(isclose(row.sum(), 1.) for row in self.fine_to_coarse_map)

        # Setup of the PCA project and K-means clustering of the input feature based on the training samples
        if self.nclusters > 1:
            self._kmeans = KMeans(n_clusters=self.nclusters)
            X            = self.preprocess_inputs(train_data)[:,0,:]

            if not self.ndims is None:
                self._pca = PCA(n_components=self.ndims)
                X         = self._pca.fit_transform(X)

            labels = self._kmeans.fit_predict(X)
            nlabel = np.bincount(labels)

        else:
            labels = np.zeros(len(train_data), dtype=int)
            nlabel = np.asarray([len(train_data)])

        C = self.fine_to_coarse_map
        nvec = self.fine_to_coarse_map.shape[0]

        # Create separate POD models for each cluster
        for k in range(self.nclusters):
            klabels = np.where(labels == k)[0]
            if self.max_svd_size is not None and nlabel[k] > self.max_svd_size:
                klabels = np.random.choice(klabels, size=self.max_svd_size, replace=False)

            A = np.zeros((len(state[output_feature]), len(klabels)))
            for i, label in enumerate(klabels):
                A[:,i] = train_data[label][0][output_feature]

            u, S, v = np.linalg.svd(A)

            theta = np.matmul(C, u[:,:nvec])
            self._pod_mat[k] = np.matmul(u[:,:nvec],np.linalg.inv(theta))


    def _predict_one(self, state_series: StateSeries) -> float:
        return self._predict_all([state_series])[0]


    def _predict_all(self, state_series: List[StateSeries]) -> List[float]:

<<<<<<< HEAD
        assert(self.isTrained)
        assert(not self.hasBiasingModel)
        assert all(len(series) == 1 for series in state_series), f"All State Series must be static statepoints (i.e. len(series) == 1)"
=======
        assert self.isTrained
        assert not self.hasBiasingModel
        assert all(len(series) == 1 for series in state_series), \
            "All State Series must be static statepoints (i.e. len(series) == 1)"
>>>>>>> 47f2c0fa

        if self.nclusters > 1:
            X      = self.preprocess_inputs(state_series)[:,0,:] if self.ndims is None else \
                     self._pca.transform(self.preprocess_inputs(state_series)[:,0,:])
            labels = self._kmeans.predict(X)
        else:
            labels = [0]*len(state_series)

        return [np.matmul(self._pod_mat[labels[i]], state_series[i][0][self.input_feature]) for i in range(len(state_series))]


    def save_model(self, file_name: str) -> None:
        """ A method for saving a trained model

        Parameters
        ----------
        file_name : str
            The name of the file to export the model to
        """
        raise NotImplementedError

    def load_model(self, file_name: str) -> None:
        """ A method for loading a trained model

        Parameters
        ----------
        file_name : str
            The name of the file to load the model from
        """
        raise NotImplementedError<|MERGE_RESOLUTION|>--- conflicted
+++ resolved
@@ -103,26 +103,17 @@
 
     def train(self, train_data: List[StateSeries], test_data: Optional[List[StateSeries]] = None, num_procs: int = 1) -> None:
 
-<<<<<<< HEAD
-        assert len(test_data) == 0, f"The POD Prediction Strategy does not use test data"
-=======
         assert test_data is None, "The POD Prediction Strategy does not use test data"
->>>>>>> 47f2c0fa
 
         self._pod_mat  = [None]*self.nclusters
         input_feature  = self.input_feature
         output_feature = self.predicted_feature
         state          = train_data[0][0]
 
-<<<<<<< HEAD
-        assert self.fine_to_coarse_map.shape[0] == len(state.feature(input_feature)), f"Fine-to-coarse mapping entry length is {self.fine_to_coarse_map.shape[0]}, length of {input_feature} is {len(state.feature(input_feature))}"
-        assert all(len(row) == len(state.feature(output_feature)) for row in self.fine_to_coarse_map)
-=======
         assert self.fine_to_coarse_map.shape[0] == len(state[input_feature]), \
             f"Fine-to-coarse mapping entry length is {self.fine_to_coarse_map.shape[0]}, \
                 length of {input_feature} is {len(state.feature(input_feature))}"
         assert all(len(row) == len(state[output_feature]) for row in self.fine_to_coarse_map)
->>>>>>> 47f2c0fa
         assert all(isclose(row.sum(), 1.) for row in self.fine_to_coarse_map)
 
         # Setup of the PCA project and K-means clustering of the input feature based on the training samples
@@ -166,16 +157,10 @@
 
     def _predict_all(self, state_series: List[StateSeries]) -> List[float]:
 
-<<<<<<< HEAD
-        assert(self.isTrained)
-        assert(not self.hasBiasingModel)
-        assert all(len(series) == 1 for series in state_series), f"All State Series must be static statepoints (i.e. len(series) == 1)"
-=======
         assert self.isTrained
         assert not self.hasBiasingModel
         assert all(len(series) == 1 for series in state_series), \
             "All State Series must be static statepoints (i.e. len(series) == 1)"
->>>>>>> 47f2c0fa
 
         if self.nclusters > 1:
             X      = self.preprocess_inputs(state_series)[:,0,:] if self.ndims is None else \

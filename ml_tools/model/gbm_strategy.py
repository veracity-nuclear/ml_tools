from __future__ import annotations
from typing import List, Dict, Optional
import os
import h5py
import lightgbm as lgb
import numpy as np
import pylab as plt

<<<<<<< HEAD
from ml_tools.model.state import StateSeries
=======
from ml_tools.model.state import State, StateSeries
>>>>>>> d82c2e69
from ml_tools.model.prediction_strategy import PredictionStrategy
from ml_tools.model.feature_processor import FeatureProcessor


class GBMStrategy(PredictionStrategy):
    """ A concrete class for a Gradient-Boosting-based prediction strategy

    This prediction strategy is only intended for use with static State-Points, meaning
    non-temporal series, or said another way, State Series with series lengths of one.

    Attributes
    ----------
    boosting_type : str
        The boosting method to be used
        (see: https://lightgbm.readthedocs.io/en/stable/Parameters.html#boosting)
    objective : str
        The loss function to be used
        (see: https://lightgbm.readthedocs.io/en/stable/Parameters.html#objective)
    metric : str
        The metric to use when calculating the loss
        (see: https://lightgbm.readthedocs.io/en/stable/Parameters.html#metric)
    num_leaves : int
        The maximum number of leaves in one tree
        (see: https://lightgbm.readthedocs.io/en/stable/Parameters.html#num_leaves)
    learning_rate: float
        The learning / shrinkage rate
        (see: https://lightgbm.readthedocs.io/en/stable/Parameters.html#learning_rate)
    n_estimators : int
        Number of boosting iterations
        (see: https://lightgbm.readthedocs.io/en/stable/Parameters.html#num_iterations)
    max_depth : int
        The limit on the max depth for the tree model
        (see: https://lightgbm.readthedocs.io/en/stable/Parameters.html#max_depth)
    min_child_samples : int
        Minimum number of data in one leaf required to create a new leaf
        (see: https://lightgbm.readthedocs.io/en/stable/Parameters.html#min_data_in_leaf)
    subsample : float
        The fraction of the training data that is randomly sampled for each iteration / boosting round
        (see: https://lightgbm.readthedocs.io/en/stable/Parameters.html#bagging_fraction)
    colsample_bytree : float
        The fraction of features (columns) that are randomly selected and used for training each tree in the model
        (see: https://lightgbm.readthedocs.io/en/stable/Parameters.html#feature_fraction)
    reg_alpha : float
        The L1 regularization
        (see: https://lightgbm.readthedocs.io/en/stable/Parameters.html#lambda_l1)
    reg_lambda : float
        The L2 regularization
        (see: https://lightgbm.readthedocs.io/en/stable/Parameters.html#lambda_l2)
    verbose : int
        The level of LightGBM’s verbosity
        (see: https://lightgbm.readthedocs.io/en/stable/Parameters.html#verbosity)
    num_boost_round : int
        Number of boosting iterations
        (see: https://lightgbm.readthedocs.io/en/stable/pythonapi/lightgbm.train.html)
    stopping_rounds : int
        The number of rounds the validation score must improve in for training to continue
        (see: https://lightgbm.readthedocs.io/en/stable/Python-Intro.html#early-stopping)
    """

    @property
    def boosting_type(self) -> str:
        return self._boosting_type

    @boosting_type.setter
    def boosting_type(self, boosting_type: str) -> None:
        self._boosting_type = boosting_type

    @property
    def objective(self) -> str:
        return self._objective

    @objective.setter
    def objective(self, objective: str) -> None:
        self._objective = objective

    @property
    def metric(self) -> str:
        return self._objective

    @metric.setter
    def metric(self, metric: str) -> None:
        self._metric = metric

    @property
    def num_leaves(self) -> int:
        return self._num_leaves

    @num_leaves.setter
    def num_leaves(self, num_leaves: int) -> None:
        self._num_leaves = num_leaves

    @property
    def learning_rate(self) -> float:
        return self._learning_rate

    @learning_rate.setter
    def learning_rate(self, learning_rate: float) -> None:
        self._learning_rate = learning_rate

    @property
    def n_estimators(self) -> int:
        return self._n_estimators

    @n_estimators.setter
    def n_estimators(self, n_estimators: int) -> None:
        self._n_estimators = n_estimators

    @property
    def max_depth(self) -> int:
        return self._max_depth

    @max_depth.setter
    def max_depth(self, max_depth: int) -> None:
        self._max_depth = max_depth

    @property
    def min_child_samples(self) -> int:
        return self._min_child_samples

    @min_child_samples.setter
    def min_child_samples(self, min_child_samples: int) -> None:
        self._min_child_samples = min_child_samples

    @property
    def subsample(self) -> float:
        return self._subsample

    @subsample.setter
    def subsample(self, subsample: float) -> None:
        self._subsample = subsample

    @property
    def colsample_bytree(self) -> float:
        return self._colsample_bytree

    @colsample_bytree.setter
    def colsample_bytree(self, colsample_bytree: float) -> None:
        self._colsample_bytree = colsample_bytree

    @property
    def reg_alpha(self) -> float:
        return self._reg_alpha

    @reg_alpha.setter
    def reg_alpha(self, reg_alpha: float) -> None:
        self._reg_alpha = reg_alpha

    @property
    def reg_lambda(self) -> float:
        return self._reg_lambda

    @reg_lambda.setter
    def reg_lambda(self, reg_lambda: float) -> None:
        self._reg_lambda = reg_lambda

    @property
    def verbose(self) -> int:
        return self._verbose

    @verbose.setter
    def verbose(self, verbose: int) -> None:
        self._verbose = verbose

    @property
    def num_boost_round(self) -> int:
        return self._num_boost_round

    @num_boost_round.setter
    def num_boost_round(self, num_boost_round: int) -> None:
        self._num_boost_round = num_boost_round

    @property
    def stopping_rounds(self) -> int:
        return self._stopping_rounds

    @stopping_rounds.setter
    def stopping_rounds(self, stopping_rounds: int) -> None:
        self._stopping_rounds = stopping_rounds

    @property
    def isTrained(self) -> bool:
        return self._gbm is not None


    def __init__(self,
                 input_features    : Dict[str, FeatureProcessor],
                 predicted_feature : str,
                 boosting_type     : str = "gbdt",
                 objective         : str = "regression",
                 metric            : str = "rmse",
                 num_leaves        : int = 64,
                 learning_rate     : float = 0.07,
                 n_estimators      : int = 1000,
                 max_depth         : int = 4,
                 min_child_samples : int = 20,
                 subsample         : float = 0.8,
                 colsample_bytree  : float = 0.8,
                 reg_alpha         : float = 0.0,
                 reg_lambda        : float = 0.0,
                 verbose           : int = -1,
                 num_boost_round   : int = 20,
                 stopping_rounds   : int = 5) -> None:

        super().__init__()

        self._predicted_feature = predicted_feature
        self._input_features    = input_features

        self.input_features     = input_features
        self.predicted_feature  = predicted_feature
        self.boosting_type      = boosting_type
        self.objective          = objective
        self.metric             = metric
        self.num_leaves         = num_leaves
        self.learning_rate      = learning_rate
        self.n_estimators       = n_estimators
        self.max_depth          = max_depth
        self.min_child_samples  = min_child_samples
        self.subsample          = subsample
        self.colsample_bytree   = colsample_bytree
        self.reg_alpha          = reg_alpha
        self.reg_lambda         = reg_lambda
        self.verbose            = verbose
        self.num_boost_round    = num_boost_round
        self.stopping_rounds    = stopping_rounds

        self._gbm               = None


<<<<<<< HEAD
    def train(self, train_data: List[StateSeries], test_data: Optional[List[StateSeries]] = None, num_procs: int = 1) -> None:

        assert all(len(series) == 1 for series in train_data), \
            "All State Series must be static statepoints (i.e. len(series) == 1)"

        X_train   = self.preprocess_inputs(train_data, num_procs)[:,0,:]
        y_train   = self._get_targets(train_data)[:,0]
        lgb_train = lgb.Dataset(X_train, y_train)

        lgb_eval  = None
        test_data = [] if test_data is None else test_data
        if len(test_data) > 0:
            assert all(len(series) == 1 for series in test_data), \
                "All State Series must be static statepoints (i.e. len(series) == 1"
=======
    def train(self, train_data: List[StateSeries], test_data: List[StateSeries] = [], num_procs: int = 1) -> None:

        assert all(len(series) == 1 for series in train_data) # All State Series must be static statepoints (i.e. len(series) == 1)

        X_train = self.preprocess_inputs(train_data, num_procs)[:,0,:]
        y_train = self._get_targets(train_data)[:,0]
        lgb_train = lgb.Dataset(X_train, y_train)

        lgb_eval  = None
        if len(test_data) > 0:
            assert all(len(series) == 1 for series in test_data) # All State Series must be static statepoints (i.e. len(series) == 1)
>>>>>>> d82c2e69

            X_test   = self.preprocess_inputs(test_data, num_procs)[:,0,:]
            y_test   = self._get_targets(test_data)[:,0]
            lgb_eval = lgb.Dataset(X_test, y_test, reference=lgb_train)

        params = {"boosting_type"    : self.boosting_type,
                  "objective"        : self.objective,
                  "metric"           : self.metric,
                  "learning_rate"    : self.learning_rate,
                  "n_estimators"     : self.n_estimators,
                  "num_leaves"       : self.num_leaves,
                  "max_depth"        : self.max_depth,
                  "min_child_samples": self.min_child_samples,
                  "subsample"        : self.subsample,
                  "colsample_bytree" : self.colsample_bytree,
                  "reg_alpha"        : self.reg_alpha,
                  "reg_lambda"       : self.reg_lambda,
                  "verbose"          : self.verbose}

        self._gbm = lgb.train(params          = params,
                              train_set       = lgb_train,
                              num_boost_round = self.num_boost_round,
                              valid_sets      = lgb_eval,
                              callbacks       = [lgb.early_stopping(stopping_rounds=self.stopping_rounds)])

    def plot_importances(self) -> None:
        """ A method for plotting the importance of each input feature for a given state series

        This currently only supports plotting 20 state input features.  This should be more than
        sufficient for most use cases
        """

        features            = list(self.input_features)
        feature_importances = self._gbm.feature_importance().astype(float)
        feature_importances *= 100. / np.max(feature_importances)

        idx = np.argsort(feature_importances)[::-1]
        assert len(features) <= 20, "Only 20 features effectively fit on a single plot"

        plt.barh([features[i] for i in idx[:]][::-1], feature_importances[idx[:]][::-1])
        plt.xlabel('Relative Feature Importance [%]')
        plt.show()


    def _predict_one(self, state_series: StateSeries) -> float:

        return self._predict_all([state_series])[0]


    def _predict_all(self, state_series: List[StateSeries]) -> List[float]:

<<<<<<< HEAD
        assert self.isTrained
        assert all(len(series) == 1 for series in state_series), \
            "All State Series must be static statepoints (i.e. len(series) == 1)"
=======
        assert(self.isTrained)
        assert all(len(series) == 1 for series in state_series) # All State Series must be static statepoints (i.e. len(series) == 1)
>>>>>>> d82c2e69

        X = self.preprocess_inputs(state_series)[:,0,:]
        return self._gbm.predict(X, num_iteration=self._gbm.best_iteration)


    def save_model(self, file_name: str) -> None:
        """ A method for saving a trained model

        Parameters
        ----------
        file_name : str
            The name of the file to export the model to
        """
        lgbm_name = file_name.removesuffix(".h5") + ".lgbm" if file_name.endswith(".h5") else file_name + ".lgbm"
        file_name = file_name if file_name.endswith(".h5") else file_name + ".h5"

        self._gbm.save_model(lgbm_name)
        with open(lgbm_name, 'rb') as file:
            file_data = file.read()

        with h5py.File(file_name, 'a') as h5_file:
            self.base_save_model(h5_file)
            h5_file.create_dataset('serialized_lgbm_file', data=file_data)


    def load_model(self, file_name: str) -> None:
        """ A method for loading a trained model

        Parameters
        ----------
        file_name : str
            The name of the file to load the model from
        """
        lgbm_name = file_name.removesuffix(".h5") + ".lgbm" if file_name.endswith(".h5") else file_name + ".lgbm"
        file_name = file_name if file_name.endswith(".h5") else file_name + ".h5"

        assert os.path.exists(file_name), f"file name = {file_name}"
        read_lgbm_h5 = not os.path.exists(lgbm_name)
        with h5py.File(file_name, 'r') as h5_file:
            self.base_load_model(h5_file)
            if read_lgbm_h5:
                file_data = h5_file['serialized_lgbm_file'][()]
                with open(lgbm_name, 'wb') as file:
                    file.write(file_data)

        self._gbm = lgb.Booster(model_file=lgbm_name)


    @classmethod
    def read_from_hdf5(cls: GBMStrategy, file_name: str) -> GBMStrategy:
        """ A basic factory method for building a GBM Strategy from an HDF5 file

        Parameters
        ----------
        file_name : str
            The name of the file from which to read the model

        Returns
        -------
        GBMStrategy:
            The model from the hdf5 file
        """
        assert os.path.exists(file_name), f"file name = {file_name}"

        new_gbm = cls({}, None)
        new_gbm.load_model(file_name)

        return new_gbm<|MERGE_RESOLUTION|>--- conflicted
+++ resolved
@@ -6,11 +6,7 @@
 import numpy as np
 import pylab as plt
 
-<<<<<<< HEAD
 from ml_tools.model.state import StateSeries
-=======
-from ml_tools.model.state import State, StateSeries
->>>>>>> d82c2e69
 from ml_tools.model.prediction_strategy import PredictionStrategy
 from ml_tools.model.feature_processor import FeatureProcessor
 
@@ -217,8 +213,6 @@
         super().__init__()
 
         self._predicted_feature = predicted_feature
-        self._input_features    = input_features
-
         self.input_features     = input_features
         self.predicted_feature  = predicted_feature
         self.boosting_type      = boosting_type
@@ -240,7 +234,6 @@
         self._gbm               = None
 
 
-<<<<<<< HEAD
     def train(self, train_data: List[StateSeries], test_data: Optional[List[StateSeries]] = None, num_procs: int = 1) -> None:
 
         assert all(len(series) == 1 for series in train_data), \
@@ -255,19 +248,6 @@
         if len(test_data) > 0:
             assert all(len(series) == 1 for series in test_data), \
                 "All State Series must be static statepoints (i.e. len(series) == 1"
-=======
-    def train(self, train_data: List[StateSeries], test_data: List[StateSeries] = [], num_procs: int = 1) -> None:
-
-        assert all(len(series) == 1 for series in train_data) # All State Series must be static statepoints (i.e. len(series) == 1)
-
-        X_train = self.preprocess_inputs(train_data, num_procs)[:,0,:]
-        y_train = self._get_targets(train_data)[:,0]
-        lgb_train = lgb.Dataset(X_train, y_train)
-
-        lgb_eval  = None
-        if len(test_data) > 0:
-            assert all(len(series) == 1 for series in test_data) # All State Series must be static statepoints (i.e. len(series) == 1)
->>>>>>> d82c2e69
 
             X_test   = self.preprocess_inputs(test_data, num_procs)[:,0,:]
             y_test   = self._get_targets(test_data)[:,0]
@@ -319,15 +299,11 @@
 
     def _predict_all(self, state_series: List[StateSeries]) -> List[float]:
 
-<<<<<<< HEAD
         assert self.isTrained
         assert all(len(series) == 1 for series in state_series), \
             "All State Series must be static statepoints (i.e. len(series) == 1)"
-=======
-        assert(self.isTrained)
-        assert all(len(series) == 1 for series in state_series) # All State Series must be static statepoints (i.e. len(series) == 1)
->>>>>>> d82c2e69
-
+
+        X = self.preprocess_inputs(state_series)[:,0,:]
         X = self.preprocess_inputs(state_series)[:,0,:]
         return self._gbm.predict(X, num_iteration=self._gbm.best_iteration)
 

from __future__ import annotations
from typing import List, Dict, Union
import os
import random
from concurrent.futures import ProcessPoolExecutor, as_completed
import h5py
import numpy as np
from ml_tools.utils.status_bar import StatusBar

<<<<<<< HEAD

class State():
=======
class State(object):
>>>>>>> d82c2e69
    """ A class for storing and accessing generic state data

    Attributes
    ----------
    features : Dict[str, np.ndarray]
        The features which describe the state
    """

    @property
    def features(self) -> Dict[str, np.ndarray]:
        return self._features

    def __init__(self, features: Dict[str, np.ndarray]):
        self._features = features

    def __getitem__(self, feature_name: str) -> np.ndarray:
        """ Method for retrieving the feature data from a state

        Parameters
        ----------
        name :str
            The name of the feature to be retrieved

        Returns
        -------
        np.ndarray
            The feature data that was retrieved
        """

        assert feature_name in self.features, \
            f"'{feature_name}' not found in state features. Available features: {list(self.features.keys())}"
        return self._features[feature_name]


    @staticmethod
    def read_state_from_hdf5(file_name: str, state: str, features: List[str]) -> State:
        """ A factory method for extracting state feature data from an HDF5 file
            file_name : str
                The name of the HDF5 file from which to read and build the state from
            state : str
                The group in the HDF5 file which holds the feature data of the state
            features : List[str]
                The list of features expected to be read in for each state
        """

        assert os.path.exists(file_name), f"File does not exist: {file_name}"
        assert len(features) > 0, f"'len(features) = {len(features)}'"

        with h5py.File(file_name, 'r') as h5_file:
            assert state in h5_file.keys(), f"'{state}' not found in {file_name}"
            assert all(feature in h5_file[state].keys() for feature in features)

            state_data = {}
            for feature in features:
                data                = h5_file[state][feature][()]
                feature             = os.path.basename(feature)
                state_data[feature] = data
                if np.isscalar(state_data[feature]):
                    state_data[feature] = np.array([state_data[feature]])
                else:
                    state_data[feature] = state_data[feature].flatten()


        return State(state_data)


    @staticmethod
    def read_states_from_hdf5(file_name:          str,
                              features:           List[str],
                              states:             Union[List[str], str] = None,
                              silent:             bool = False,
                              num_procs:          int = 1,
                              random_sample_size: int = None
    ) -> List[State]:
        """ A factory method for building a collection of States from an HDF5 file

        Parameters
        ----------
        file_name : str
            The name of the HDF5 file from which to read and build the states from
        features : List[str]
            The list of features expected to be read in for each state
        states : Union[List[str], str]
            The ordered list of groups in the HDF5 file which hold the feature data for each state.
            If no states are provided, it will be assumed that all first-level groups are the states
            and will read them all.
        silent : bool
            A flag indicating whether or not to display the progress bar to the screen
        num_procs : int
            The number of parallel processors to use when reading data from the HDF5
        random_sample_size : int
            Number of random state samples to draw from the list of specified states.
            If this argument is not provided, all states of the list will be considered.

        Returns
        -------
        List[State]
            A list of states read from the data in the HDF5 file
        """

        assert os.path.exists(file_name), f"File does not exist: {file_name}"
        assert len(states) > 0, f"'len(states) = {len(states)}'"
        assert len(features) > 0, f"'len(features) = {len(features)}'"
        assert num_procs > 0, f"'num_procs = {num_procs}'"

        if states is None:
            with h5py.File(file_name, 'r') as h5_file:
                states = list(h5_file.keys())
        elif isinstance(states, str):
            states = [states]


        if random_sample_size:
            assert random_sample_size > 0, f"'random_sample_size = {random_sample_size}'"
            assert random_sample_size < len(states), \
                f"'random_sample_size = {random_sample_size}, len(states) = {len(states)}'"
            states = random.sample(states, random_sample_size)

        if not silent:
            statusbar = StatusBar(len(states))
        state_data = []
        i = 0

        if num_procs == 1:
            for state in states:
                state_data.append(State.read_state_from_hdf5(file_name, state, features))
                if not silent:
                    statusbar.update(i)
                    i+=1

        else:
            def chunkify(states: List[str], chunk_size: int):
                for i in range(0, len(states), chunk_size):
                    yield states[i:i + chunk_size]

            chunk_size = max(1, len(states) // num_procs)
            chunks     = list(chunkify(states, chunk_size))

            with ProcessPoolExecutor(max_workers=num_procs) as executor:
                jobs = {executor.submit(State.read_states_from_hdf5, file_name, features, chunk, silent=True): \
                    chunk for chunk in chunks}

                for job in as_completed(jobs):
                    for state in job.result():
                        state_data.append(state)
                        if not silent:
                            statusbar.update(i)
                            i+=1

        if not silent:
            statusbar.finalize()

        return state_data

<<<<<<< HEAD
=======
        return state_data

>>>>>>> d82c2e69
# Defining a series of States as an order list
StateSeries = List[State]<|MERGE_RESOLUTION|>--- conflicted
+++ resolved
@@ -7,12 +7,7 @@
 import numpy as np
 from ml_tools.utils.status_bar import StatusBar
 
-<<<<<<< HEAD
-
 class State():
-=======
-class State(object):
->>>>>>> d82c2e69
     """ A class for storing and accessing generic state data
 
     Attributes
@@ -167,10 +162,5 @@
 
         return state_data
 
-<<<<<<< HEAD
-=======
-        return state_data
-
->>>>>>> d82c2e69
 # Defining a series of States as an order list
 StateSeries = List[State]
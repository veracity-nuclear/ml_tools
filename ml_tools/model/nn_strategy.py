from __future__ import annotations
from abc import ABC, abstractmethod
from typing import List, Dict, Optional
import os
from math import isclose
from decimal import Decimal
import h5py
import numpy as np

# Pylint appears to not be handling the tensorflow imports correctly
# pylint: disable=import-error, no-name-in-module
import tensorflow as tf
<<<<<<< HEAD
from tensorflow.keras import KerasTensor
import tensorflow.keras.layers
from tensorflow.keras.saving import register_keras_serializable
from tensorflow.keras.models import Model, load_model
=======
from tensorflow.keras.models import load_model
>>>>>>> 5c16a8b0
from tensorflow.keras.optimizers import Adam
from tensorflow.keras.optimizers.schedules import ExponentialDecay
from tensorflow.keras.losses import MeanSquaredError
from tensorflow.keras.metrics import MeanAbsoluteError
from tensorflow.keras.callbacks import EarlyStopping

from ml_tools.model.state import StateSeries
from ml_tools.model.prediction_strategy import PredictionStrategy
from ml_tools.model.feature_processor import FeatureProcessor


valid_layer_types = ['Dense']

valid_activation_functions = ['elu', 'exponential', 'gelu', 'hard_sigmoid', 'linear', 'mish',
                              'relu', 'selu', 'sigmoid', 'softmax', 'softplus', 'softsign', 'swish', 'tanh']

# Pylint mistakenly interpretting layer_group["activation_function"][()] as an HDF5 Group
# and subsequently complaining that it has no "decode" member
# pylint: disable=no-member

class Layer(ABC):
    """ Abstract class for neural network layers. Not meant to be instantiated directly.

    Parameters
    ----------
    dropout_rate : float, optional
        Dropout rate for the layer. Default is 0.0 (no dropout).

    Attributes
    ----------
    dropout_rate : float
        Dropout rate for the layer.
    """

    @property
    def dropout_rate(self) -> float:
        return self._dropout_rate

    @dropout_rate.setter
    def dropout_rate(self, dropout_rate: float) -> None:
        assert 0.0 <= dropout_rate <= 1.0
        self._dropout_rate = dropout_rate


    def __init__(self, dropout_rate: float = 0.0) -> None:
        self.dropout_rate = dropout_rate

    def __eq__(self, other: Layer) -> bool:
        """ Compare two layers for equality

        Parameters
        ----------
        other: Layer
            The other Layer to compare against

        Returns
        -------
        bool
            True if self and other are equal within the tolerance.  False otherwise

        Notes
        -----
        The relative tolerance is 1e-9 for float comparisons
        """

    def __hash__(self) -> int:
        """ Generate a hash key for the layer

        Returns
        -------
        int
            The hash key corresponding to this layer

        Notes
        -----
        Hash generation is consistent with the 1e-9 float comparison equality relative tolerance
        """

    @abstractmethod
    def __eq__(self, other: Any) -> bool:
        pass

    @abstractmethod
    def __hash__(self) -> int:
        pass

    @abstractmethod
    def build(self, input_tensor: KerasTensor) -> KerasTensor:
        """ Method for constructing the layer

        Parameters
        ----------
        input_tensor : KerasTensor
            The input tensor for the layer
        """

    @abstractmethod
    def save(self, group: h5py.Group) -> None:
        """ Method for saving the layer to an HDF5 group

        Parameters
        ----------
        group : h5py.Group
            The h5py group to save the layer to
        """

    @classmethod
    @abstractmethod
    def from_h5(cls, group: h5py.Group) -> Layer:
        """ Method for creating a new layer from an HDF5 Group

        Parameters
        ----------
        group : h5py.Group
            The h5py group to build the layer from

        Returns
        -------
        Layer
            The layer constructed from the HDF5 group
        """



class LayerSequence(Layer):
    """ A class for a sequence of layers

    A layer sequence does not require a dropout rate specification because
    this will be dictated by the final layer's dropout rate specification.
    If a dropout rate is provided, it will be ignored in favor of the final
    layer's dropout rate

    Attributes
    ----------
    layers : List[Layer]
        The list of layers that comprise the sequence
    """

    @property
    def layers(self) -> List[Layer]:
        return self._layers

    @layers.setter
    def layers(self, value: List[Layer]) -> None:
        assert len(value) > 0
        self._layers = value

    def __init__(self, layers: List[Layer]) -> None:
        super().__init__(0.0)
        self.layers = layers

    def __eq__(self, other: Any) -> bool:
        if self is other:                                                                       return True
        if not isinstance(other, LayerSequence):                                                return False
        if not(len(self.layers) == len(other.layers)):                                          return False
        if not(all(s_layer == o_layer for s_layer, o_layer in zip(self.layers, other.layers))): return False
        return True

    def __hash__(self) -> int:
        return hash(tuple(self.layers))

    def build(self, input_tensor: KerasTensor) -> KerasTensor:
        x = input_tensor
        for layer in self.layers:
            x = layer.build(x)
        return x

    def save(self, group: h5py.Group) -> None:
        group.create_dataset('type', data='LayerSequence', dtype=h5py.string_dtype())
        for i, layer in enumerate(self.layers):
            layer_group = group.create_group('layer_' + str(i))
            layer.save(layer_group)

    @classmethod
    def from_h5(cls, group: h5py.Group) -> LayerSequence:
        layers = []
        layer_names = [key for key in group.keys() if key.startswith("layer_")]
        layer_names = sorted(layer_names, key=lambda x: int(x.split('_')[1]))
        for layer_name in layer_names:
            layer_group = group[layer_name]
            layer_type = layer_group['type'][()].decode('utf-8')
            if   layer_type == 'Dense':         layers.append(Dense.from_h5(layer_group))
            elif layer_type == 'LayerSequence': layers.append(LayerSequence.from_h5(layer_group))
            elif layer_type == 'CompoundLayer': layers.append(CompoundLayer.from_h5(layer_group))
        return cls(layers=layers)


class CompoundLayer(Layer):
    """ A class for compound / composite layers consisting layers that are executed in parallel

    This class effectively splits the input into the layer across multiple layers which will
    each execute in parallel and then merge their output at the end.

    A compound layer does require a dropout rate on account of the merged outputs.  If any
    of the composite layers are provided a drop out rate, said rate will be ignored in favor
    of the compound layer's dropout rate.

    Also, input features need not be "exclusive" to a given layer, but rather may be used by multiple
    constituent layers.

    Attributes
    ----------
    layers : List[Layer]
        The list of constituent layers that will be executed in parallel
    input_specifications : List[List[int]]
        The list of input indices each layer should use to pull from the incoming input
    """

    @property
    def layers(self) -> List[Layer]:
        return self._layers

    @property
    def input_specifications(self) -> List[List[int]]:
        return self._input_specifications

    def __init__(self, layers: List[Layer], input_specifications: List[Union[slice, List[int]]], dropout_rate: float = 0.0) -> None:
        super().__init__(dropout_rate)
        assert len(layers) > 0
        assert len(layers) == len(input_specifications)
        assert all(not(spec.stop is None) for spec in input_specifications if isinstance(spec, slice)) # Input layer length is not known until at build
        self._layers = layers

        self._input_specifications = []
        for specification in input_specifications:
            if isinstance(specification, slice):
                specification = list(range(specification.start if specification.start is not None else 0,
                                           specification.stop,
                                           specification.step  if specification.step is not None else 1))
                self._input_specifications.append(specification)
            else:
                self._input_specifications.append(specification)

    def __eq__(self, other: Any) -> bool:
        if self is other:                                                                       return True
        if not isinstance(other, CompoundLayer):                                                return False
        if not(isclose(self.dropout_rate, other.dropout_rate)):                                 return False
        if not(len(self.layers) == len(other.layers)):                                          return False
        if not(all(s_layer == o_layer for s_layer, o_layer in zip(self.layers, other.layers))): return False
        return True

    def __hash__(self) -> int:
        return hash((tuple(self.layers),
                     tuple([tuple(specification) for specification in self.input_specifications]),
                     self.dropout_rate))

    def build(self, input_tensor: KerasTensor) -> KerasTensor:
        @register_keras_serializable()
        def gather_indices(x, indices):
            return tf.gather(x, indices, axis=-1)

        assert all(index < input_tensor.shape[1] for spec in self.input_specifications for index in spec)
        split_inputs = [tensorflow.keras.layers.Lambda(gather_indices, arguments={'indices': indices})(input_tensor) for indices in self.input_specifications]

        outputs = [layer.build(split) for layer, split in zip(self._layers, split_inputs)]

        x = tensorflow.keras.layers.Concatenate(axis=-1)(outputs)

        if self._dropout_rate > 0.0:
            x = tf.keras.layers.Dropout(self._dropout_rate)(x)

        return x


    def save(self, group: h5py.Group) -> None:
        group.create_dataset('type', data='CompoundLayer', dtype=h5py.string_dtype())
        specs_array = np.array([np.array(inner, dtype=np.int32) for inner in self.input_specifications], dtype=object)
        group.create_dataset('input_specifications', data=specs_array, dtype=h5py.vlen_dtype(np.int32))
        for i, layer in enumerate(self.layers):
            layer_group = group.create_group('layer_' + str(i))
            layer.save(layer_group)
        group.attrs['dropout_rate'] = self._dropout_rate


    @classmethod
    def from_h5(cls, group: h5py.Group) -> CompoundLayer:
        input_specifications = [list(item) for item in group['input_specifications'][:]]
        layers = []
        layer_names = [key for key in group.keys() if key.startswith("layer_")]
        layer_names = sorted(layer_names, key=lambda x: int(x.split('_')[1]))
        for layer_name in layer_names:
            layer_group = group[layer_name]
            layer_type = layer_group['type'][()].decode('utf-8')
            if   layer_type == 'Dense':         layers.append(Dense.from_h5(layer_group))
            elif layer_type == 'LayerSequence': layers.append(LayerSequence.from_h5(layer_group))
            elif layer_type == 'CompoundLayer': layers.append(CompoundLayer.from_h5(layer_group))
        dropout_rate = group.attrs.get('dropout_rate', 0.0)
        return cls(layers=layers, input_specifications=input_specifications, dropout_rate=dropout_rate)


class Dense(Layer):
    """ A Dense Neural Network Layer

    Attributes
    ----------
    units : init
        Number of nodes (i.e. neurons) to use in the dense layer
    activation : str
        Activation function to use
    """

    @property
    def units(self) -> int:
        return self._units

    @units.setter
    def units(self, units: int) -> None:
        assert units > 0, f"units = {units}"
        self._units = units

    @property
    def activation(self) -> str:
        return self._activation

    @activation.setter
    def activation(self, activation: str) -> None:
        assert activation in valid_activation_functions, f"activation = {activation}"
        self._activation = activation


    def __init__(self, units: int, activation: str, dropout_rate: float = 0.):
        super().__init__(dropout_rate)
        self.units      = units
        self.activation = activation

    def __eq__(self, other: Layer) -> bool:
        return (self is other or
                (isinstance(other, Dense) and
                 self.units == other.units and
                 self.activation == other.activation and
                 isclose(self.dropout_rate, other.dropout_rate, rel_tol=1e-9))
               )

    def __hash__(self) -> int:
        return hash(tuple(self.units,
                          self.activation,
                          Decimal(self.dropout_rate).quantize(Decimal('1e-9'))
                         ))

    def build(self, input_tensor: KerasTensor) -> KerasTensor:
        x = tf.keras.layers.Dense(units=self._units, activation=self._activation)(input_tensor)
        if self._dropout_rate > 0.0:
            x = tf.keras.layers.Dropout(self._dropout_rate)(x)
        return x

    def save(self, group: h5py.Group) -> None:
        group.create_dataset('type'                , data='Dense', dtype=h5py.string_dtype())
        group.create_dataset('dropout_rate'        , data=self.dropout_rate)
        group.create_dataset('number_of_units'     , data=self.units)
        group.create_dataset('activation_function' , data=self.activation, dtype=h5py.string_dtype())

    @classmethod
    def from_h5(cls, group: h5py.Group) -> Dense:
        return Dense(units        =   int(group["number_of_units"    ][()]),
                     activation   =       group["activation_function"][()].decode('utf-8'),
                     dropout_rate = float(group["dropout_rate"       ][()]))


class NNStrategy(PredictionStrategy):
    """ A concrete class for a Neural-Network-based prediction strategy

    This prediction strategy is only intended for use with static State-Points, meaning
    non-temporal series, or said another way, State Series with series lengths of one.

    Parameters
    ----------
    input_features : Dict[str, FeatureProcessor]
        A dictionary specifying the input features of this model and their corresponding feature processing strategy
    predicted_feature : str
        The string specifying the feature to be predicted
    layers : List[Layer]
        The hidden layers of the neural network
    initial_learning_rate : float
        The initial learning rate of the training
    learning_decay_rate : float
        The decay rate of the learning using Exponential Decay
    epoch_limit : int
        The limit on the number of training epochs conducted during training
    convergence_criteria : float
        The convergence criteria for training
    batch_size : int
        The training batch sizes

    Attributes
    ----------
    layers : LayerSequence
        The hidden layers of the neural network
    initial_learning_rate : float
        The initial learning rate of the training
    learning_decay_rate : float
        The decay rate of the learning using Exponential Decay
    epoch_limit : int
        The limit on the number of training epochs conducted during training
    convergence_criteria : float
        The convergence criteria for training
    batch_size : int
        The training batch sizes
    """

    @property
    def layers(self) -> List[Layer]:
        return self._layer_sequence.layers

    @layers.setter
    def layers(self, layers: List[Layer]):
<<<<<<< HEAD
        self._layer_sequence = LayerSequence(layers)
=======
        assert len(layers) > 0, f"len(layers) = {len(layers)}"
        self._layers = layers
>>>>>>> 5c16a8b0

    @property
    def initial_learning_rate(self) -> float:
        return self._initial_learning_rate

    @initial_learning_rate.setter
    def initial_learning_rate(self, initial_learning_rate: float):
        assert initial_learning_rate >= 0., f"initial_learning_rate = {initial_learning_rate}"
        self._initial_learning_rate = initial_learning_rate

    @property
    def learning_decay_rate(self) -> float:
        return self._learning_decay_rate

    @learning_decay_rate.setter
    def learning_decay_rate(self, learning_decay_rate: float):
        assert 0. <= learning_decay_rate <= 1., f"learning_decay_rate = {learning_decay_rate}"
        self._learning_decay_rate = learning_decay_rate

    @property
    def epoch_limit(self) -> int:
        return self._epoch_limit

    @epoch_limit.setter
    def epoch_limit(self, epoch_limit: int):
        assert epoch_limit > 0, f"epoch_limit = {epoch_limit}"
        self._epoch_limit = epoch_limit

    @property
    def convergence_criteria(self) -> float:
        return self._convergence_criteria

    @convergence_criteria.setter
    def convergence_criteria(self, convergence_criteria: float):
        assert convergence_criteria > 0., f"convergence_criteria = {convergence_criteria}"
        self._convergence_criteria = convergence_criteria

    @property
    def batch_size(self) -> int:
        return self._batch_size

    @batch_size.setter
    def batch_size(self, batch_size: int):
        assert batch_size > 0, f"batch_size = {batch_size}"
        self._batch_size = batch_size

    @property
    def isTrained(self) -> bool:
        return self._model is not None


    def __init__(self,
                 input_features        : Dict[str, FeatureProcessor],
                 predicted_feature     : str,
                 layers                : List[Layer]=None,
                 initial_learning_rate : float=0.01,
                 learning_decay_rate   : float=1.,
                 epoch_limit           : int=400,
                 convergence_criteria  : float=1E-14,
                 batch_size            : int=32) -> None:

        super().__init__()
        self.input_features         = input_features
        self.predicted_feature      = predicted_feature
        self.layers                 = [Dense(units=5, activation='relu')] if layers is None else layers
        self.initial_learning_rate  = initial_learning_rate
        self.learning_decay_rate    = learning_decay_rate
        self.epoch_limit            = epoch_limit
        self.convergence_criteria   = convergence_criteria
        self.batch_size             = batch_size

        self._model = None


    def train(self, train_data: List[StateSeries], test_data: Optional[List[StateSeries]] = None, num_procs: int = 1) -> None:

        assert all(len(series) == 1 for series in train_data), \
            "All State Series must be static statepoints (i.e. len(series) == 1)"
        assert test_data is None, "The Neural Network Prediction Strategy does not use test data"

        X = self.preprocess_inputs(train_data, num_procs)[:,0,:]
        y = self._get_targets(train_data)[:,0]

        input_tensor = tf.keras.Input(shape=(len(X[0]),))

        x = self._layer_sequence.build(input_tensor)
        output = tf.keras.layers.Dense(1)(x)

        self._model = tf.keras.Model(inputs=input_tensor, outputs=output)

        learning_rate_schedule = ExponentialDecay(initial_learning_rate = self.initial_learning_rate,
                                                  decay_steps           = self.epoch_limit,
                                                  decay_rate            = self.learning_decay_rate, staircase=True)

<<<<<<< HEAD
        early_stop = EarlyStopping(monitor='loss', min_delta=self.convergence_criteria, patience=5, verbose=1, mode='auto', restore_best_weights=True)
        self._model.fit(X, y, epochs=self.epoch_limit, batch_size=self.batch_size, callbacks=[early_stop])
=======
        self._model.compile(optimizer=Adam(learning_rate = learning_rate_schedule),
                                           loss          = MeanSquaredError(),
                                           metrics       = [MeanAbsoluteError()])
>>>>>>> 5c16a8b0

        early_stop = EarlyStopping(monitor              = 'val_loss',
                                   min_delta            = self.convergence_criteria,
                                   patience             = 5,
                                   verbose              = 1,
                                   mode                 = 'auto',
                                   restore_best_weights = True)

        self._model.fit(X, y, epochs=self.epoch_limit, batch_size=self.batch_size, callbacks=[early_stop])

    def _predict_one(self, state_series: StateSeries) -> np.ndarray:
        return self._predict_all([state_series])[0]


    def _predict_all(self, state_series: List[StateSeries]) -> np.ndarray:
        assert self.isTrained
        assert all(len(series) == 1 for series in state_series), \
            "All State Series must be static statepoints (i.e. len(series) == 1)"

        X = self.preprocess_inputs(state_series)[:,0,:]
        tf.convert_to_tensor(X, dtype=tf.float32)
        y = self._model.predict(X).flatten()
        return y


    def save_model(self, file_name: str) -> None:
        """ A method for saving a trained model

        This method handles everything via the HDF5 file format, so any file name specified
        that doesn't end with '.h5' will be assumed to end with '.h5'

        Parameters
        ----------
        file_name : str
            The name of the file to export the model to
        """

        file_name = file_name if file_name.endswith(".h5") else file_name + ".h5"

        self._model.save(file_name)

        with h5py.File(file_name, 'a') as h5_file:
            self.base_save_model(h5_file)
            h5_file.create_dataset('initial_learning_rate', data=self.initial_learning_rate)
            h5_file.create_dataset('learning_decay_rate',   data=self.learning_decay_rate)
            h5_file.create_dataset('epoch_limit',           data=self.epoch_limit)
            h5_file.create_dataset('convergence_criteria',  data=self.convergence_criteria)
            h5_file.create_dataset('batch_size',            data=self.batch_size)
            self._layer_sequence.save(h5_file.create_group('neural_network'))



    def load_model(self, file_name: str) -> None:
        """ A method for loading a trained model

        This method handles everything via the HDF5 file format, so any file name specified
        that doesn't end with '.h5' will be assumed to end with '.h5'

        Parameters
        ----------
        file_name : str
            The name of the file to load the model from
        """

        file_name = file_name if file_name.endswith(".h5") else file_name + ".h5"

        assert os.path.exists(file_name), f"file name = {file_name}"

        with h5py.File(file_name, 'r') as h5_file:
            self.base_load_model(h5_file)
            self.initial_learning_rate = float( h5_file['initial_learning_rate'][()] )
            self.learning_decay_rate   = float( h5_file['learning_decay_rate'][()]   )
            self.epoch_limit           = int(   h5_file['epoch_limit'][()]           )
            self.convergence_criteria  = float( h5_file['convergence_criteria'][()]  )
            self.batch_size            = int(   h5_file['batch_size'][()]            )
<<<<<<< HEAD
            self._layer_sequence       = LayerSequence.from_h5(h5_file['neural_network'])
=======

            layers = []
            for i in range(len(h5_file['layers'])):
                layer_group = h5_file['layers']['layer_'+str(i)]
                layer_type  = layer_group['type'][()].decode('utf-8')
                assert layer_type in valid_layer_types
                if layer_type == "Dense":
                    layers.append(Dense.from_h5(layer_group))
            self.layers = layers
>>>>>>> 5c16a8b0

        self._model = load_model(file_name)


    @classmethod
    def read_from_hdf5(cls: NNStrategy, file_name: str) -> NNStrategy:
        """ A basic factory method for building NN Strategy from an HDF5 file

        Parameters
        ----------
        file_name : str
            The name of the file from which to read and build the model

        Returns
        -------
        NNStrategy:
            The model from the hdf5 file
        """
        assert os.path.exists(file_name), f"file name = {file_name}"

        new_model = cls({}, None)
        new_model.load_model(file_name)

        return new_model<|MERGE_RESOLUTION|>--- conflicted
+++ resolved
@@ -1,6 +1,6 @@
 from __future__ import annotations
 from abc import ABC, abstractmethod
-from typing import List, Dict, Optional
+from typing import List, Dict, Optional, Union, Any
 import os
 from math import isclose
 from decimal import Decimal
@@ -10,14 +10,10 @@
 # Pylint appears to not be handling the tensorflow imports correctly
 # pylint: disable=import-error, no-name-in-module
 import tensorflow as tf
-<<<<<<< HEAD
 from tensorflow.keras import KerasTensor
 import tensorflow.keras.layers
 from tensorflow.keras.saving import register_keras_serializable
-from tensorflow.keras.models import Model, load_model
-=======
 from tensorflow.keras.models import load_model
->>>>>>> 5c16a8b0
 from tensorflow.keras.optimizers import Adam
 from tensorflow.keras.optimizers.schedules import ExponentialDecay
 from tensorflow.keras.losses import MeanSquaredError
@@ -65,6 +61,7 @@
     def __init__(self, dropout_rate: float = 0.0) -> None:
         self.dropout_rate = dropout_rate
 
+    @abstractmethod
     def __eq__(self, other: Layer) -> bool:
         """ Compare two layers for equality
 
@@ -83,6 +80,7 @@
         The relative tolerance is 1e-9 for float comparisons
         """
 
+    @abstractmethod
     def __hash__(self) -> int:
         """ Generate a hash key for the layer
 
@@ -97,14 +95,6 @@
         """
 
     @abstractmethod
-    def __eq__(self, other: Any) -> bool:
-        pass
-
-    @abstractmethod
-    def __hash__(self) -> int:
-        pass
-
-    @abstractmethod
     def build(self, input_tensor: KerasTensor) -> KerasTensor:
         """ Method for constructing the layer
 
@@ -150,6 +140,11 @@
     If a dropout rate is provided, it will be ignored in favor of the final
     layer's dropout rate
 
+    Parameters
+    ----------
+    layers : List[Layer]
+        The list of layers that comprise the sequence
+
     Attributes
     ----------
     layers : List[Layer]
@@ -170,11 +165,12 @@
         self.layers = layers
 
     def __eq__(self, other: Any) -> bool:
-        if self is other:                                                                       return True
-        if not isinstance(other, LayerSequence):                                                return False
-        if not(len(self.layers) == len(other.layers)):                                          return False
-        if not(all(s_layer == o_layer for s_layer, o_layer in zip(self.layers, other.layers))): return False
-        return True
+        return (self is other or
+                 (isinstance(other, LayerSequence) and
+                  len(self.layers) == len(other.layers) and
+                  all(s_layer == o_layer for s_layer, o_layer in zip(self.layers, other.layers))
+                 )
+               )
 
     def __hash__(self) -> int:
         return hash(tuple(self.layers))
@@ -199,9 +195,12 @@
         for layer_name in layer_names:
             layer_group = group[layer_name]
             layer_type = layer_group['type'][()].decode('utf-8')
-            if   layer_type == 'Dense':         layers.append(Dense.from_h5(layer_group))
-            elif layer_type == 'LayerSequence': layers.append(LayerSequence.from_h5(layer_group))
-            elif layer_type == 'CompoundLayer': layers.append(CompoundLayer.from_h5(layer_group))
+            if layer_type == 'Dense':
+                layers.append(Dense.from_h5(layer_group))
+            elif layer_type == 'LayerSequence':
+                layers.append(LayerSequence.from_h5(layer_group))
+            elif layer_type == 'CompoundLayer':
+                layers.append(CompoundLayer.from_h5(layer_group))
         return cls(layers=layers)
 
 
@@ -217,6 +216,15 @@
 
     Also, input features need not be "exclusive" to a given layer, but rather may be used by multiple
     constituent layers.
+
+    Parameters
+    ----------
+    layers : List[Layer]
+        The list of constituent layers that will be executed in parallel
+    input_specifications : List[List[int]]
+        The list of input indices each layer should use to pull from the incoming input
+    dropout_rate : float, optional
+        Dropout rate for the layer. Default is 0.0 (no dropout).
 
     Attributes
     ----------
@@ -234,11 +242,19 @@
     def input_specifications(self) -> List[List[int]]:
         return self._input_specifications
 
-    def __init__(self, layers: List[Layer], input_specifications: List[Union[slice, List[int]]], dropout_rate: float = 0.0) -> None:
+    def __init__(self,
+                 layers:               List[Layer],
+                 input_specifications: List[Union[slice, List[int]]],
+                 dropout_rate:         float = 0.0) -> None:
+
         super().__init__(dropout_rate)
+
         assert len(layers) > 0
         assert len(layers) == len(input_specifications)
-        assert all(not(spec.stop is None) for spec in input_specifications if isinstance(spec, slice)) # Input layer length is not known until at build
+
+         # Input layer length is not known until at build
+        assert all(not(spec.stop is None) for spec in input_specifications if isinstance(spec, slice))
+
         self._layers = layers
 
         self._input_specifications = []
@@ -252,17 +268,18 @@
                 self._input_specifications.append(specification)
 
     def __eq__(self, other: Any) -> bool:
-        if self is other:                                                                       return True
-        if not isinstance(other, CompoundLayer):                                                return False
-        if not(isclose(self.dropout_rate, other.dropout_rate)):                                 return False
-        if not(len(self.layers) == len(other.layers)):                                          return False
-        if not(all(s_layer == o_layer for s_layer, o_layer in zip(self.layers, other.layers))): return False
-        return True
+        return (self is other or
+                 (isinstance(other, CompoundLayer) and
+                  isclose(self.dropout_rate, other.dropout_rate) and
+                  len(self.layers) == len(other.layers) and
+                  all(s_layer == o_layer for s_layer, o_layer in zip(self.layers, other.layers))
+                 )
+               )
 
     def __hash__(self) -> int:
-        return hash((tuple(self.layers),
-                     tuple([tuple(specification) for specification in self.input_specifications]),
-                     self.dropout_rate))
+        return hash(tuple(self.layers),
+                     tuple(tuple(specification) for specification in self.input_specifications),
+                     Decimal(self.dropout_rate).quantize(Decimal('1e-9')))
 
     def build(self, input_tensor: KerasTensor) -> KerasTensor:
         @register_keras_serializable()
@@ -270,7 +287,8 @@
             return tf.gather(x, indices, axis=-1)
 
         assert all(index < input_tensor.shape[1] for spec in self.input_specifications for index in spec)
-        split_inputs = [tensorflow.keras.layers.Lambda(gather_indices, arguments={'indices': indices})(input_tensor) for indices in self.input_specifications]
+        split_inputs = [tensorflow.keras.layers.Lambda(gather_indices, arguments={'indices': indices})(input_tensor)
+                        for indices in self.input_specifications]
 
         outputs = [layer.build(split) for layer, split in zip(self._layers, split_inputs)]
 
@@ -301,15 +319,27 @@
         for layer_name in layer_names:
             layer_group = group[layer_name]
             layer_type = layer_group['type'][()].decode('utf-8')
-            if   layer_type == 'Dense':         layers.append(Dense.from_h5(layer_group))
-            elif layer_type == 'LayerSequence': layers.append(LayerSequence.from_h5(layer_group))
-            elif layer_type == 'CompoundLayer': layers.append(CompoundLayer.from_h5(layer_group))
+            if layer_type == 'Dense':
+                layers.append(Dense.from_h5(layer_group))
+            elif layer_type == 'LayerSequence':
+                layers.append(LayerSequence.from_h5(layer_group))
+            elif layer_type == 'CompoundLayer':
+                layers.append(CompoundLayer.from_h5(layer_group))
         dropout_rate = group.attrs.get('dropout_rate', 0.0)
         return cls(layers=layers, input_specifications=input_specifications, dropout_rate=dropout_rate)
 
 
 class Dense(Layer):
     """ A Dense Neural Network Layer
+
+    Parameters
+    ----------
+    units : init
+        Number of nodes (i.e. neurons) to use in the dense layer
+    activation : str
+        Activation function to use
+    dropout_rate : float, optional
+        Dropout rate for the layer. Default is 0.0 (no dropout).
 
     Attributes
     ----------
@@ -423,12 +453,8 @@
 
     @layers.setter
     def layers(self, layers: List[Layer]):
-<<<<<<< HEAD
+        assert len(layers) > 0
         self._layer_sequence = LayerSequence(layers)
-=======
-        assert len(layers) > 0, f"len(layers) = {len(layers)}"
-        self._layers = layers
->>>>>>> 5c16a8b0
 
     @property
     def initial_learning_rate(self) -> float:
@@ -523,16 +549,11 @@
                                                   decay_steps           = self.epoch_limit,
                                                   decay_rate            = self.learning_decay_rate, staircase=True)
 
-<<<<<<< HEAD
-        early_stop = EarlyStopping(monitor='loss', min_delta=self.convergence_criteria, patience=5, verbose=1, mode='auto', restore_best_weights=True)
-        self._model.fit(X, y, epochs=self.epoch_limit, batch_size=self.batch_size, callbacks=[early_stop])
-=======
         self._model.compile(optimizer=Adam(learning_rate = learning_rate_schedule),
                                            loss          = MeanSquaredError(),
                                            metrics       = [MeanAbsoluteError()])
->>>>>>> 5c16a8b0
-
-        early_stop = EarlyStopping(monitor              = 'val_loss',
+
+        early_stop = EarlyStopping(monitor              = 'mean_absolute_error',
                                    min_delta            = self.convergence_criteria,
                                    patience             = 5,
                                    verbose              = 1,
@@ -606,19 +627,7 @@
             self.epoch_limit           = int(   h5_file['epoch_limit'][()]           )
             self.convergence_criteria  = float( h5_file['convergence_criteria'][()]  )
             self.batch_size            = int(   h5_file['batch_size'][()]            )
-<<<<<<< HEAD
             self._layer_sequence       = LayerSequence.from_h5(h5_file['neural_network'])
-=======
-
-            layers = []
-            for i in range(len(h5_file['layers'])):
-                layer_group = h5_file['layers']['layer_'+str(i)]
-                layer_type  = layer_group['type'][()].decode('utf-8')
-                assert layer_type in valid_layer_types
-                if layer_type == "Dense":
-                    layers.append(Dense.from_h5(layer_group))
-            self.layers = layers
->>>>>>> 5c16a8b0
 
         self._model = load_model(file_name)
 

--- conflicted
+++ resolved
@@ -209,12 +209,7 @@
             The name of the file to export the model to
         """
         file_name = file_name if file_name.endswith(".h5") else file_name + ".h5"
-<<<<<<< HEAD
-        with h5py.File(file_name, 'a') as h5_file:
-            self.base_save_model(h5_file)
-=======
         with h5py.File(file_name, 'w') as h5_file:
->>>>>>> bb18754b
             self.write_model_to_hdf5(h5_file)
 
     def write_model_to_hdf5(self, h5_group: h5py.Group) -> None:
@@ -225,8 +220,6 @@
         h5_group : h5py.Group
             The opened HDF5 file or group to which the model should be written
         """
-<<<<<<< HEAD
-        pass
 
     def load_model(self, h5_group: h5py.Group) -> None:
         """ A method for loading a trained model
@@ -238,19 +231,6 @@
         """
         self.base_load_model(h5_group)
 
-=======
-
-    def load_model(self, h5_group: h5py.Group) -> None:
-        """ A method for loading a trained model
-
-        Parameters
-        ----------
-        h5_group : h5py.Group
-            The opened HDF5 file or group from which the model should be loaded
-        """
-        self.base_load_model(h5_group)
-
->>>>>>> bb18754b
     def base_load_model(self, h5_group: h5py.Group) -> None:
         """ A method for loading base-class data for a trained model
 
@@ -306,13 +286,8 @@
         padded_predictions = self.predict_processed_inputs(processed_inputs)
         series_lengths = [len(series) for series in series_collection]
         return self.post_process_outputs(padded_predictions, series_lengths)
-<<<<<<< HEAD
-
-
-=======
-
-
->>>>>>> bb18754b
+
+
     def predict_processed_inputs(self, processed_inputs: np.ndarray) -> np.ndarray:
         """Predict target values from preprocessed, padded inputs.
 

from typing import Dict, List, Optional, Any
import random
import time
from copy import deepcopy
import os

import pylab as plt
import numpy as np
import pandas as pd
import ray
import seaborn as sns
import shap

from ml_tools.model.state import State, StateSeries, StateSeriesList
from ml_tools.model.prediction_strategy import PredictionStrategy
from ml_tools.model.feature_perturbator import FeaturePerturbator
from ml_tools.utils.status_bar import StatusBar
from ml_tools.utils.parallel import ray_context

def plot_ref_vs_pred(models:                  Dict[str, PredictionStrategy],
                     state_series:            List[StateSeries],
                     fig_name:                str = 'ref_vs_pred',
                     state_index:             int = -1,
                     array_index:             int = 0,
                     error_bands:             List[float] = [2.5, 5.0],
                     title:                   bool = True,
                     predicted_feature_label: Optional[str] = None) -> None:
    """ Function for plotting reference vs. predicted results of a collection of models

    Parameters
    ----------
    models : Dict[str, PredictionStrategy]
        The collection of models (i.e. prediction strategies) whose predictions are to be plotted.
        The dictionary key will be the label used for the model in the plot legend
    state_series : List[StateSeries]
        The collection of state series to use for plotting
    state_index : int
        The index of the state in the series to be plotted (Default: -1)
    array_index : int
        The index of the predicted value array to be plotted (Default: 0)
    fig_name : str
        A name for the figure that is generated (Default: 'ref_vs_pred')
    error_bands : List[float]
        The Error (i.e. Tolerance) Bands to be plotted in terms of ±X% (Default: [2.5, 5.0])
    title : bool
        Flag for whether or not a title should be included on the figure
    predicted_feature_label : Optional[str]
        The label to use for the predicted feature (Default: predicted feature label from models)
    """

    plt.figure(figsize=(10,6))

    predicted_feature = next(iter(models.values())).predicted_feature
    reference         = np.asarray([series[state_index][predicted_feature][array_index]
                          for series in state_series])
    for label, model in models.items():
        assert model.isTrained
        assert model.predicted_feature == predicted_feature
        predicted = np.asarray([series[state_index][array_index] for series in model.predict(state_series)])
        plt.plot(reference, predicted, '.', alpha=0.3, label=label)

    max_val = max(*plt.xlim(), *plt.ylim())
    plt.axis([0, max_val, 0, max_val])

    alpha = 1.0
    plt.plot([0, max_val], [0, max_val], '--k', alpha=alpha, label='Reference')
    for band in error_bands:
        alpha -= 1./(len(error_bands) + 1.)
        plt.plot([band, max_val+5+band, max_val+5-band, 0], [0, max_val+5, max_val+5, band],
                 '--k', alpha=alpha, label=f'+/- {band:3.1f}')

    plt.grid(True)
    predicted_feature_label = predicted_feature if predicted_feature_label is None else predicted_feature_label
    plt.xlabel('Reference ' + predicted_feature_label, fontsize=14)
    plt.ylabel('Predicted ' + predicted_feature_label, fontsize=14)
    if title:
        plt.title('Reference vs. Predicted ' + predicted_feature_label, fontsize=16)
    plt.gca().set_aspect('equal', adjustable='box')
    plt.xticks(fontsize=12)
    plt.yticks(fontsize=12)
    plt.legend(fontsize=14)
    plt.savefig(fig_name+'.png', dpi=600, bbox_inches='tight')
    plt.close()




def plot_hist(models:       Dict[str, PredictionStrategy],
              state_series: List[StateSeries],
              fig_name:     str = 'hist',
              state_index:  int = -1,
              array_index:  int = 0,
              predicted_feature_label: Optional[str] = None) -> None:
    """ Function for plotting reference minus predicted histograms of a collection of models

    Parameters
    ----------
    models : Dict[str, PredictionStrategy]
        The collection of models (i.e. prediction strategies) whose predictions are to be plotted.
        The dictionary key will be the label used for the model in the plot legend
    state_series : List[StateSeries]
        The state series to use for plotting
    state_index : int
        The index of the state in the series to be plotted (Default: -1)
    array_index : int
        The index of the predicted value array to be plotted (Default: 0)
    fig_name : str
        A name for the figure that is generated (Default: 'hist')
    predicted_feature_label : Optional[str]
        The label to use for the predicted feature (Default: predicted feature label from models)
    """

    diffs             = []
    maxdiff           = 0.
    predicted_feature = next(iter(models.values())).predicted_feature
    reference         = np.asarray([series[state_index][predicted_feature][array_index]
                            for series in state_series])
    for label, model in models.items():
        assert model.isTrained
        assert model.predicted_feature == predicted_feature
        predicted = np.asarray([series[state_index][array_index] for series in model.predict(state_series)])
        diffs.append(reference - predicted)
        maxdiff = max(maxdiff, np.max(np.abs(diffs[-1])))

    bins = np.linspace(-maxdiff, maxdiff, 100, endpoint=True)
    for label, diff in zip(models.keys(), diffs):
        plt.hist(diff, bins, alpha=0.3, label=label)

    plt.grid(True)
    predicted_feature_label = predicted_feature if predicted_feature_label is None else predicted_feature_label
    plt.xlabel('Reference - Predicted ' + predicted_feature_label)
    plt.ylabel('Count')
    plt.legend()
    plt.savefig(fig_name+'.png')
    plt.close()


def plot_sensitivities(models:                  Dict[str, PredictionStrategy],
                       state_series:            List[StateSeries],
                       perturbators:            List[FeaturePerturbator],
                       number_of_perturbations: int,
                       state_index:             int = -1,
                       array_index:             int = 0,
                       fig_name_prefix:         str = 'box_plot',
                       num_procs:               int = 1):

    """ Function for creating state perturbation sensitivity box plots of models

    This function perturbs the whole series of states when performing perturbations

    Parameters
    ----------
    models : Dict[str, PredictionStrategy]
        The collection of models (i.e. prediction strategies) whose sensitivities are to be plotted.
        The dictionary key will be the suffix of the figure file name
    state_series : List[StateSeries]
        The collection of state series to use for evaluating the sensitivities
    perturbators : List[FeaturePerturbator]
        The perturbators to use for perturbing the state features
    number_of_perturbations : int
        The number of perturbation realizations to perform
    state_index : int
        The index of the state in the series to be plotted (Default: -1)
    array_index : int
        The index of the predicted value array to be plotted (Default: 0)
    fig_name_prefix : str
        The prefix for the figure files that will be created (Default: 'box_plot')
    num_procs : int
        The number of parallel processors to use when perturbing states
    """

    perturbations = []
    for _ in range(number_of_perturbations):
        perturbations.append([])
        for series in state_series:
            perturbations[-1].append(State.perturb_states(perturbators, series, num_procs))

    predicted_feature = next(iter(models.values())).predicted_feature

    for label, model in models.items():
        assert model.isTrained
        assert model.predicted_feature == predicted_feature

        predicted = np.asarray([series[state_index][array_index] for series in model.predict(state_series)])
        results   = [[] for series in state_series]
        for perturbation in perturbations:
            perturbed_predicted = model.predict(perturbation)
            for i in range(len(state_series)):
                results[i].append(perturbed_predicted[i][state_index][array_index])

        order = np.argsort(predicted)
        plt.figure(figsize=(12, 5))
        plt.boxplot([results[i] for i in order])
        plt.plot(range(1,len(order)+1), [predicted[i] for i in order],'.r')
        ticks = plt.gca().get_xticks()
        plt.xticks(ticks, [str(int(tick)) if int(tick) % 10 == 0 else '' for tick in ticks])
        plt.savefig(fig_name_prefix+"_"+label+'.png', dpi=600, bbox_inches='tight')
        plt.close()



def print_metrics(models:       Dict[str, PredictionStrategy],
                  state_series: List[StateSeries],
                  state_index:  int = -1,
                  array_index:  int = 0,) -> None:
    """ Function for printing the statistical metrics (average, std.dev., rms, max) of models to the screen

    Parameters
    ----------
    models : Dict[str, PredictionStrategy]
        The collection of models (i.e. prediction strategies) whose predictions are to be plotted.
        The dictionary key will be the label used for the model in the plot legend
    state_series : List[StateSeries]
        The state series to use for plotting
    state_index : int
        The index of the state in the series to be plotted (Default: -1)
    array_index : int
        The index of the predicted value array to be plotted (Default: 0)
    """

    predicted_feature = next(iter(models.values())).predicted_feature
    reference         = np.asarray([series[state_index][predicted_feature][array_index]
                            for series in state_series])

    padding = np.max([len(label) for label in models.keys()]) + 3
    fmtstr  = f'{{0:{padding}s}} {{1:8.5f}} {{2:7.5f}} {{3:7.5f}} {{4:7.5f}} {{5:9.3e}}'
    print(' ' * padding + '   Avg     Std     RMS     Max   Time/State')
    for label, model in models.items():
        start = time.time()
        predicted = np.asarray([series[state_index][array_index] for series in model.predict(state_series)])
        dt = time.time() - start
        diff = reference - predicted
        rms = np.sqrt(np.dot(diff.flatten(),diff.flatten()))/float(len(diff))
        maxdiff = np.max(np.abs(diff))
        avg = np.mean(diff)
        std = np.std(diff)
        print(fmtstr.format(label + ' :', avg, std, rms, maxdiff, dt/len(state_series)))


def plot_corr_matrix(input_features:  List[str],
                     state_series:    List[StateSeries],
                     state_index:     int = -1,
                     fig_name:        str = 'corr_matrix') -> None:
    """ Function for plotting the correlation matrix of a given set of input features

    Parameters
    ----------
    input_features : List[str]
        A list specifying the input features whose correlations are to be plotted.
    state_series : List[StateSeries]
        The state series to use for plotting
    state_index : int
        The index of the state in the series to be plotted (Default: -1)
    fig_name : str
        A name for the figure that is generated (Default: 'corr_matrix')
    """

    X = StateSeriesList.to_dataframe(state_series, input_features)

    if state_index < 0:
        max_index = X.index.get_level_values('state_index').max()
        state_index = max_index + 1 + state_index

    valid_indices = X.index.get_level_values('state_index').unique()
    assert state_index in valid_indices, \
        f"state_index {state_index} is out of bounds (valid: {valid_indices.min()} to {valid_indices.max()})"

    input_features = [col for col in X.columns if any(col == prefix or col.startswith(prefix) for prefix in input_features)]

    X           = X.loc[(slice(None), state_index), :]
    X           = X[input_features]
    corr_matrix = X.corr()
    corr_matrix = corr_matrix.fillna(0)

    plt.figure(figsize=(8, 6))
    sns.heatmap(corr_matrix, annot=True, xticklabels=input_features, yticklabels=input_features, cmap='coolwarm', fmt='.2f')
    plt.tight_layout()
    plt.savefig(fig_name+'.png', dpi=600, bbox_inches='tight')
    plt.close()


def plot_ice_pdp(models:          Dict[str, PredictionStrategy],
                 state_series:    List[StateSeries],
                 input_feature:   str,
                 fig_name_prefix: str = 'ice_pdp',
                 state_index:     int = -1,
                 input_index:     int = 0,
                 output_index:    int = 0,
                 num_points:      int = 50,
                 silent:          bool = False,
                 num_procs:       int = 1,
                 predicted_feature_label: Optional[str] = None) -> None:
    """ Function to plot ICE/PDP feature analyses for a given set of models.

    Parameters
    ----------
    models : Dict[str, PredictionStrategy]
        The collection of models (i.e. prediction strategies) whose predictions are to be plotted.
        The dictionary key will be the label used for the model in the plot legend
    state_series : List[StateSeries]
        The state series to use for plotting
    input_feature : str
        The input feature to generate ICE / PDP plots for
    fig_name_prefix : str
        The prefix for the figure files that will be created (Default: 'ice_pdp')
    state_index : int
        The index of the state in the series to be analyzed (Default: -1, last state)
    input_index : int
        The index of the input feature value array to be plotted (Default: 0)
    output_index : int
        The index of the predicted value array to be plotted (Default: 0)
    num_points : int
        The number of sampled points for ICE and PDP curves (Default: 50)
    predicted_feature_label : Optional[str]
        The label to use for the predicted feature (Default: predicted feature label from models)
    silent : bool
        A flag indicating whether or not to display the progress bar to the screen
    num_procs : int
        The number of parallel processors to use (Default: 1)
    """

    predicted_feature = next(iter(models.values())).predicted_feature

    values = np.asarray([series[state_index][input_feature][input_index] for series in state_series])
    values = np.unique(values)
    values = np.random.choice(values, size=min(num_points, len(values)), replace=False)
    values = np.sort(values)

    chunk_size = max(1, len(values) // num_procs)
    batches    = [values[i:i + chunk_size] for i in range(0, len(values), chunk_size)]

    with ray_context(num_cpus=num_procs):
        for label, model in models.items():
            assert model.isTrained, f"Model {label} must be trained before ICE/PDP analysis."

            if not silent:
                print(f"Generating ICE/PDP plot: {fig_name_prefix}_{label}_{input_feature}.png")
                statusbar = StatusBar(len(values) * len(state_series))

            args = [(model, batch, state_series, input_feature, state_index, input_index, output_index)
                    for batch in batches]


            jobs       = [_process_ice_pdp_batch.remote(*arg) for arg in args]
            unfinished = list(jobs)
            ice_data   = []
            completed  = 0

            while unfinished:
                ready, unfinished = ray.wait(unfinished, num_returns=1)
                result = ray.get(ready[0])
                ice_data.extend(result)
                completed += len(result)
                if not silent:
                    statusbar.update(completed)

            if not silent:
                statusbar.finalize()

            ice_df = pd.DataFrame(ice_data)

            plt.figure(figsize=(10, 6))
            sns.lineplot(data=ice_df, x='value', y='prediction', hue='sample',
                         estimator=None, alpha=0.3, legend=False, linewidth=1)

            pdp_df = ice_df.groupby('value')['prediction'].mean().reset_index()
            sns.lineplot(data=pdp_df, x='value', y='prediction', color='red', label='PDP', linewidth=2)

            sns.rugplot(x=values, height=0.03, color='black', alpha=0.3)

            predicted_feature_label = predicted_feature_label or predicted_feature
            plt.xlabel(input_feature)
            plt.ylabel(predicted_feature_label)
            plt.grid(True)
            plt.tight_layout()
            plt.savefig(f"{fig_name_prefix}_{label}_{input_feature}.png", dpi=600, bbox_inches='tight')
            plt.close()

@ray.remote
def _process_ice_pdp_batch(model:         PredictionStrategy,
                           batch:         np.ndarray,
                           state_series:  List[StateSeries],
                           input_feature: str,
                           state_index:   int,
                           input_index:   int,
                           output_index:  int) -> List[Dict[str, Any]]:
    """ Private helper function used by `plot_ice_pdp` for parallel batch processing.

    This function is not intended to be called directly. For an understanding of the parameters
    parameter, please refer to `plot_ice_pdp`.
    """

    batch_results = []
    for value in batch:
        state_series_perturbed = deepcopy(state_series)
        for series in state_series_perturbed:
            series[state_index][input_feature][input_index] = value

        predictions = model.predict(state_series_perturbed)

        batch_results.extend([
            {'sample': i, 'value': value, 'prediction': series[state_index][output_index]}
            for i, series in enumerate(predictions)
        ])
    return batch_results


def plot_shap(models:          Dict[str, PredictionStrategy],
              state_series:    List[StateSeries],
              feature_plots:   Dict[str, List[str]],
              algorithm:       str = 'auto',
              fig_name_prefix: str = 'shap',
              state_index:     int = -1,
              array_index:     int = 0,
              num_samples:     int = 50,
              silent:          bool = False,
              num_procs:       int = 1) -> None:
    """ Function to plot SHAP feature importance summary for a given set of models.

    Parameters
    ----------
    models : Dict[str, PredictionStrategy]
        The collection of models (i.e. prediction strategies) whose sensitivities are to be plotted.
        The dictionary key will be the suffix of the figure file name
    state_series : List[StateSeries]
        The state series to use for plotting
    feature_plots : Dict[str, List[str]]
        Specification for what sets of input features to make SHAP plots for. The key corresponds to the
        set label for file naming, and the value the list of input features the corresponding plot will include
    algorithm : str
        The SHAP algorithm to use, either 'auto', 'permutation', or 'partition' (Default: 'auto')
    fig_name_prefix : str
        The prefix for the figure files that will be created (Default: 'shap')
    state_index : int
        The index of the state in the series to be analyzed (Default: -1, last state).
    array_index : int
        The index of the predicted value array to be plotted (Default: 0)
    num_samples : int
        The number of sampled points for assessing the SHAP values. (Default: 50)
    silent : bool
        A flag indicating whether or not to display the progress bar to the screen
    num_procs : int
        The number of parallel processors to use when performing the SHAP evaluation (Default: 1)
    """

    state_series       = random.sample(state_series, min(num_samples, len(state_series)))
    df                 = StateSeriesList.to_dataframe(state_series)
    all_input_features = list(df.columns)
    X                  = df.to_numpy(dtype=float)

<<<<<<< HEAD
    def compute_shap(args) -> np.ndarray:
        """ Function for computing shap values in parallel.
        """
        X_batch, model = args

        def shap_wrapper(X_array: np.ndarray) -> np.ndarray:
            """ Wrapper function which is necessary due to shap.Explainer requiring np.ndarray inputs
            """
            index       = pd.MultiIndex.from_tuples([(i, 0) for i in range(len(X_array))],
                                                    names=["series_index", "state_index"])

            X_df        = pd.DataFrame(X_array, columns=all_input_features, index=index)
            predictions = model.predict(StateSeries.from_dataframe(X_df))

            return np.asarray([series[state_index][array_index] for series in predictions])

        explainer = shap.Explainer(shap_wrapper, X_batch, algorithm=algorithm)
        return explainer(X_batch)

    for model_label, model in models.items():
        assert model.isTrained, f"Model {model_label} must be trained before SHAP analysis."

        min_samples_per_batch = 5 # This is needed to allow SHAP to correctly perform clustering
        max_num_batches       = max(1, len(X) // min_samples_per_batch)
        num_procs             = min(num_procs, max_num_batches, os.cpu_count() or 1)
        batches               = np.array_split(X, num_procs)
        batches               = [b for b in batches if len(b) > 0]
=======
    min_samples_per_batch = 5 # This is needed to allow SHAP to correctly perform clustering
    max_num_batches       = max(1, len(X) // min_samples_per_batch)
    num_procs             = min(num_procs, max_num_batches, os.cpu_count() or 1)
    batches               = np.array_split(X, num_procs)
    batches               = [b for b in batches if len(b) > 0]

    with ray_context(num_cpus=num_procs):
        for model_label, model in models.items():
            assert model.isTrained, f"Model {model_label} must be trained before SHAP analysis."

            if not silent:
                print(f"Generating SHAP plot: {fig_name_prefix}_{model_label}.png")
                statusbar = StatusBar(sum(len(b) for b in batches))

            args = [(model,  batch, all_input_features, state_index, array_index, algorithm)
                    for batch in batches]

            jobs        = [_process_shap_batch.remote(*arg) for arg in args]
            unfinished  = list(jobs)
            shap_chunks = []
            completed   = 0

            while unfinished:
                ready, unfinished = ray.wait(unfinished, num_returns=1)
                result = ray.get(ready[0])
                shap_chunks.append(result)
                completed += len(result.values)
                if not silent:
                    statusbar.update(completed)

            shap_values =    np.concatenate([chunk.values for chunk in shap_chunks], axis=0)
            feature_values = np.concatenate([chunk.data   for chunk in shap_chunks], axis=0)

            for feature_set, features in feature_plots.items():
                selected_input_feature_indices = [i for i, feature in enumerate(all_input_features)
                                                  if any(feature == f or feature.startswith(f) for f in features)]
                selected_feature_names         = [all_input_features[i] for i in selected_input_feature_indices]
                selected_shap_values           = shap_values[:, selected_input_feature_indices]
                selected_feature_values        = feature_values[:, selected_input_feature_indices]

                plt.figure(figsize=(10, 6))
                shap.summary_plot(selected_shap_values,
                                  feature_names = selected_feature_names,
                                  features      = selected_feature_values,
                                  show          = False)

                plt.savefig(fig_name_prefix+"_"+feature_set+"_"+model_label+'.png', dpi=600, bbox_inches='tight')
                plt.close()

@ray.remote
def _process_shap_batch(model:          PredictionStrategy,
                        batch:          np.ndarray,
                        input_features: List[str],
                        state_index:    int,
                        array_index:    int,
                        algorithm:      str) -> shap.Explanation:
    """ Private helper function used by `plot_shap` for parallel batch processing.

    This function is not intended to be called directly. For a description of the parameters,
    refer to the documentation of `plot_shap`.
    """
>>>>>>> ec16fc01

    def shap_wrapper(X_array: np.ndarray) -> np.ndarray:
        """ Wrapper function which is necessary due to shap.Explainer requiring np.ndarray inputs
        """
        index       = pd.MultiIndex.from_tuples([(i, 0) for i in range(len(X_array))],
                                                names=["series_index", "state_index"])

        X_df        = pd.DataFrame(X_array, columns=input_features, index=index)
        predictions = model.predict(pandas_to_series(X_df))

        return np.asarray([series[state_index][array_index] for series in predictions])

    explainer = shap.Explainer(shap_wrapper, batch, algorithm=algorithm)
    return explainer(batch)<|MERGE_RESOLUTION|>--- conflicted
+++ resolved
@@ -448,35 +448,6 @@
     all_input_features = list(df.columns)
     X                  = df.to_numpy(dtype=float)
 
-<<<<<<< HEAD
-    def compute_shap(args) -> np.ndarray:
-        """ Function for computing shap values in parallel.
-        """
-        X_batch, model = args
-
-        def shap_wrapper(X_array: np.ndarray) -> np.ndarray:
-            """ Wrapper function which is necessary due to shap.Explainer requiring np.ndarray inputs
-            """
-            index       = pd.MultiIndex.from_tuples([(i, 0) for i in range(len(X_array))],
-                                                    names=["series_index", "state_index"])
-
-            X_df        = pd.DataFrame(X_array, columns=all_input_features, index=index)
-            predictions = model.predict(StateSeries.from_dataframe(X_df))
-
-            return np.asarray([series[state_index][array_index] for series in predictions])
-
-        explainer = shap.Explainer(shap_wrapper, X_batch, algorithm=algorithm)
-        return explainer(X_batch)
-
-    for model_label, model in models.items():
-        assert model.isTrained, f"Model {model_label} must be trained before SHAP analysis."
-
-        min_samples_per_batch = 5 # This is needed to allow SHAP to correctly perform clustering
-        max_num_batches       = max(1, len(X) // min_samples_per_batch)
-        num_procs             = min(num_procs, max_num_batches, os.cpu_count() or 1)
-        batches               = np.array_split(X, num_procs)
-        batches               = [b for b in batches if len(b) > 0]
-=======
     min_samples_per_batch = 5 # This is needed to allow SHAP to correctly perform clustering
     max_num_batches       = max(1, len(X) // min_samples_per_batch)
     num_procs             = min(num_procs, max_num_batches, os.cpu_count() or 1)
@@ -538,7 +509,6 @@
     This function is not intended to be called directly. For a description of the parameters,
     refer to the documentation of `plot_shap`.
     """
->>>>>>> ec16fc01
 
     def shap_wrapper(X_array: np.ndarray) -> np.ndarray:
         """ Wrapper function which is necessary due to shap.Explainer requiring np.ndarray inputs
